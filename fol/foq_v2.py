import collections
import copy
import json
import random
from itertools import product
from abc import ABC, abstractmethod
from typing import List, Tuple, TypedDict
from typing import Union as TUnion
from numpy.core.arrayprint import SubArrayFormat
from collections import Counter, defaultdict
import torch

from fol.appfoq import AppFOQEstimator, IntList

"""
First Order Set Query (FOSQ) with Json implementation
Each query `q` is associated to a dict object `d` (Dobject in typing system)
so that it can be serialized into a json string `s`.

Since we consider the first order logic with single free variable, then we can
construct our grammar with the set operations

We begin with the structure of the Dobject

Each Dobject contains two kv pairs:
    - 'o' for operation
        - 'e' for entity,       1 argument: list of entity_ids
        - 'n' for negation,     1 argument: list of negations
        - 'p' for projection,   2 arguments: list of relation_ids, dict
        - 'd' for difference,   2 arguments: dict, dict
        - 'i' for intersection, multiple arguments: dict
        - 'u' for union,        multiple arguments: dict
    - 'a' for argument,
        which can be either a Dobject or a list of integers

d = {'o': 's',
     'a': [
         d1,
         d2,
         ...
        ]}

We use the json dumps to convert such a dict to a string.
When we refer to a string, is always "grounded", i.e. all 'e' and 'p' typed
Dobjects contains corresponding relation_id and entity_id args.

A formula by considering a lisp-like language
    (ops,arg1,arg2,...), where args = (...),
where we use () and corresponding objects to formulate a formula.
A formula is always meta, that is, we don't care about its instantiation.
A formula is the minimal information that we are used to specify the query.
Specifically, the args in one () level are *sorted by alphabetical order*.
In this way, the formula is the unique representation for a type of query.
The advantage of this grammar is that we don't need any parser.
One can use python eval() and then consider nested tuples.
"""

# Dobject is only used in a type hints, the Dobject should be used as a dict
Dobject = TypedDict('Dobject', {'o': str, 'a': List[TUnion['Dobject', int]]})
Formula = TUnion[Tuple[str, ...], Tuple['Formula', ...]]


class FirstOrderSetQuery(ABC):
    def __init__(self):
        self.latent_embedding = None
        pass

    @property
    @abstractmethod
    def formula(self) -> str:
        """
        Where we store the structure information
        """
        pass

    @property
    @abstractmethod
    def dumps(self) -> str:
        """
        Where we serialize the data information
        """
        pass

    @abstractmethod
    def additive_ground(self, dobject: Dobject):
        """
        Just add the values when the structure is fixed!
        """
        pass

    @abstractmethod
    def backward_sample(self, projs, rprojs, requirement=None,
                        cumulative: bool = False, meaningful_difference: bool = False, **kwargs):
        """
        A function used to ground a query, the backward sampling strategy is used to ensure that there are always an
        answer of this query, specifically, queries like 3i tend to have no answers if you use random_query rather than
        backward_sample.
        """
        pass

    @abstractmethod
    def deterministic_query(self, projection):
        #     Consider the first entity / relation
        pass

    @abstractmethod
    def embedding_estimation(self, estimator: AppFOQEstimator, batch_indices,
                             **kwargs):
        pass

    # @abstractmethod
    def _embedding_optimization(self, estimator: AppFOQEstimator,
                                batch_indices, **kwargs):
        """
        This function is called for internal usage
        it first initializes the latent embeddings of eqch fosq instance
        then computes the loss function
        For entity query, the loss is None,
        For entity query, the loss is not None
        For projection, we have the t norm
        """
        pass

    @abstractmethod
    def random_query(self, projs, cumulative: bool = False):
        pass

    @abstractmethod
    def lift(self):
        """ Remove all intermediate objects, grounded entities and relations
        """
        pass

    @abstractmethod
    def check_ground(self) -> int:
        pass

    def __len__(self):
        return self.check_ground()

    @abstractmethod
    def to(self, device):
        pass


def embedding_estimation_with_optimization(fosq: FirstOrderSetQuery,
                                           estimator,
                                           optimizer_name="SGD",
                                           num_steps=10,
                                           optimizer_args={"lr": 1}):
    for i in range(10):
        loss, parameters = fosq._embedding_optimization(estimator)
        optimizer = getattr(torch.optim, optimizer_name)(
            parameters, **optimizer_args)
        optimizer.zero_grad()
        loss.backward()
        optimizer.step()
    return fosq.latent_embedding


class Entity(FirstOrderSetQuery):
    """ A singleton set of entities
    """
    __o__ = 'e'

    def __init__(self):
        super().__init__()
        self.entities = []
        self.tentities = None
        self.device = 'cpu'
        
    def sort_sub(self):
        pass
        
    @property
    def formula(self):
        return "(e)"

    @property
    def dumps(self):
        dobject = {
            'o': self.__o__,
            'a': self.entities
        }
        return json.dumps(dobject)

    def additive_ground(self, dobject: Dobject):
        obj, entity_list = dobject['o'], dobject['a']
        assert obj == self.__o__
        assert all(isinstance(i, int) for i in entity_list)
        self.entities.extend(entity_list)

    def embedding_estimation(self,
                             estimator: AppFOQEstimator,
                             batch_indices=None,
                             **kwargs):
        if self.tentities is None:
            self.tentities = torch.tensor(self.entities).to(self.device)
        if batch_indices:
            ent = self.tentities[torch.tensor(batch_indices)]
        else:
            ent = self.tentities
        return estimator.get_entity_embedding(ent, **kwargs)

    def _embedding_optimization(self,
                                estimator: AppFOQEstimator,
                                batch_indices=None,
                                **kwargs):
        self.latent_embedding = self.embedding_estimation(
            estimator=estimator,
            batch_indices=batch_indices)
        return None, [],

    def lift(self):
        self.entities = []
        self.tentities = None

    def deterministic_query(self, args, **kwargs):
        # TODO: change to return a list of set
        return {self.entities[0]}

    def backward_sample(self, projs, rprojs, requirement=None, cumulative=False, **kwargs):
        if requirement:
            if requirement['must include']:
                new_entity = list(requirement['must include'])
            else:
                new_entity = list(random.sample(set(projs.keys()) - {requirement['mustnot include']}, 1))
        else:
            new_entity = random.sample(set(projs.keys()), 1)

        if cumulative:
            self.entities.append(new_entity[0])
        else:
            self.entities = new_entity

        return set(new_entity)

    def random_query(self, projs, cumulative=False):
        new_variable = random.sample(set(projs.keys()), 1)[0]
        if cumulative:
            self.entities.append(new_variable)
        else:
            self.entities = [new_variable]
        return {new_variable}

    def check_ground(self):
        return len(self.entities)

    def to(self, device):
        self.device = device
        if self.tentities is None:
            self.tentities = torch.tensor(self.entities).to(device)
        else:
            self.tentities = self.tentities.to(device)
        print(f'move variable object in {id(self)} to device {device}')


class Negation(FirstOrderSetQuery):
    __o__ = 'n'

    def __init__(self, q: FirstOrderSetQuery = None):
        super().__init__()
        self.query = q
        
    def sort_sub(self):
        self.query.sort_sub()

    @property
    def formula(self):
        return f"(n,{self.query.formula})"

    @property
    def dumps(self):
        dobject = {
            'o': self.__o__,
            'a': json.loads(self.query.dumps)
        }
        return json.dumps(dobject)

    def additive_ground(self, dobject: Dobject):
        obj, sub_dobject = dobject['o'], dobject['a']
        assert obj == self.__o__
        self.query.additive_ground(sub_dobject)

    def embedding_estimation(self,
                             estimator: AppFOQEstimator,
                             batch_indices=None, **kwargs):
        operand_emb = self.query.embedding_estimation(estimator,
                                                      batch_indices,
                                                      **kwargs)
        return estimator.get_negation_embedding(operand_emb, **kwargs)

    def lift(self):
        self.query.lift()

    def deterministic_query(self, projection):
        ans = projection.keys() - self.query.deterministic_query(projection)
        return ans

    def backward_sample(self, projs, rprojs, requirement: bool = None, cumulative=False,
                        meaningful_difference: bool = False, **kwargs):
        # assert meaningful_difference == False  This is not true only in DM-like queries
        if not requirement:
            requirement = defaultdict(set)
            requirement['must include'] = {random.randrange(0, len(projs.keys()))}
        new_requirement = defaultdict(set)
        new_requirement['must include'] = requirement['must exclude']
        new_requirement['must exclude'] = requirement['must include']
        return projs.keys() - self.query.backward_sample(projs, rprojs, new_requirement, cumulative,
                                                         meaningful_difference, **kwargs)

    def random_query(self, projs, cumulative=False):
        ans = projs.keys() - self.query.random_query(projs, cumulative)
        return ans

    def check_ground(self) -> int:
        return self.query.check_ground()

    def to(self, device):
        self.query.to(device)


class Projection(FirstOrderSetQuery):
    """
    `self.relations` describes the relation ids by the KG
    """
    __o__ = 'p'

    def __init__(self, q: FirstOrderSetQuery = None):
        super().__init__()
        self.query = q
        self.relations = []
        self.trelations = None
        self.device = 'cpu'
        
    def sort_sub(self):
        self.query.sort_sub()

    @property
    def formula(self):
        return f"(p,{self.query.formula})"

    @property
    def dumps(self):
        dobject = {
            'o': self.__o__,
            'a': [self.relations, json.loads(self.query.dumps)]
        }
        return json.dumps(dobject)

    def additive_ground(self, dobject: Dobject):
        obj, (relation_list, sub_dobject) = dobject['o'], dobject['a']
        assert obj == self.__o__
        assert all(isinstance(i, int) for i in relation_list)
        self.relations.extend(relation_list)
        self.query.additive_ground(sub_dobject)

    def embedding_estimation(self,
                             estimator: AppFOQEstimator,
                             batch_indices=None,
                             **kwargs):
        if self.trelations is None:
            self.trelations = torch.tensor(self.relations).to(self.device)
        if batch_indices:
            rel = self.trelations[torch.tensor(batch_indices)]
        else:
            rel = self.trelations
        operand_emb = self.query.embedding_estimation(estimator,
                                                      batch_indices,
                                                      **kwargs)
        return estimator.get_projection_embedding(rel,
                                                  operand_emb,
                                                  **kwargs)

    def lift(self):
        self.relations = []
        self.trelations = None
        self.query.lift()

    def deterministic_query(self, projs):
        rel = self.relations[0]
        result = self.query.deterministic_query(projs)
        answer = set()
        for e in result:
            answer.update(projs[e][rel])
        return answer

    def backward_sample(self, projs, rprojs, requirement=None, cumulative=False, meaningful_difference: bool = False,
                        **kwargs):
        # since the projection[next_point][self.rel] may contains essential_point even if not starting from it
        # This issue can not be totally solved since the p_object contains other entity than parent
        def find_exlusion(projs, rprojs, exclude_point):
            while True:
                cursor = random.sample(rprojs.keys() - exclude_point, 1)[0]
                relation = random.sample(rprojs[cursor].keys(), 1)[0]
                parents = rprojs[cursor][relation]
                parent = random.sample(parents, 1)[0]
                if not exclude_point.issubset(projs[parent][relation]):
                    break
            return parent, relation

        if not requirement:
            requirement = defaultdict(set)
            requirement['must include'] = {random.randrange(0, len(projs.keys()))}

        if requirement['must include']:
            cursor = list(requirement['must include'])[0]
            relation = random.sample(rprojs[cursor].keys(), 1)[0]
            parents = rprojs[cursor][relation]
            # find an incoming edge and a corresponding node
            parent = random.sample(parents, 1)[0]
        elif requirement['must exclude']:
            if requirement['optional include']:
                cursor = list(requirement['optional include'])[0]
                for relation in rprojs[cursor].keys():
                    parents = rprojs[cursor][relation]
                    for parent in parents:
                        if not requirement['must exclude'].issubset(projs[parent][relation]):
                            break
                    else:
                        continue
                    break
                else:
                    parent, relation = find_exlusion(projs, rprojs, requirement['must exclude'])
            else:
                parent, relation = find_exlusion(projs, rprojs, requirement['must exclude'])
        elif requirement['optional include']:
            cursor = list(requirement['optional include'])[0]
            for relation in rprojs[cursor].keys():
                parents = rprojs[cursor][relation]
                for parent in parents:
                    if not requirement['optional exclude'].issubset(projs[parent][relation]):
                        break
                else:
                    continue
                break
        elif requirement['optional exclude']:
            parent, relation = find_exlusion(projs, rprojs, requirement['optional exclude'])
        else:  # requirement is empty defaultdict(set)
            parent, relation = find_exlusion(projs, rprojs, {-1})

        new_requirement = defaultdict(set)
        new_requirement['must include'] = {parent}
        p_object = self.query.backward_sample(projs, rprojs, requirement=new_requirement, cumulative=cumulative,
                                              meaningful_difference=meaningful_difference, **kwargs)
        if None in p_object:  # FIXME: why this is a none in return type
            raise ValueError

        objects = set()
        for entity in p_object:  # FIXME: there used to be a copy
            if isinstance(entity, int):
                objects.update(projs[entity][relation])

        if cumulative:
            self.relations.append(relation)
        else:
            self.relations = [relation]

        return objects

    def random_query(self, projs, cumulative=False):
        variable = self.query.random_query(projs, cumulative)
        objects = set()
        if len(variable) == 0:
            if cumulative:
                self.relations.append(0)
            else:
                self.relations = []  # TODO: perhaps another way to deal with it
            return objects

        chosen_variable = random.sample(variable, 1)[0]
        relation = random.sample(projs[chosen_variable].keys(), 1)[0]

        if cumulative:
            self.relations.append(relation)
        else:
            self.relations = [relation]

        objects = set()
        for e in list(variable):
            objects.update(projs[e][relation])
        return objects

    def check_ground(self):
        n_inst = self.query.check_ground()
        assert len(self.relations) == n_inst
        return n_inst

    def to(self, device):
        self.device = device
        if self.trelations is None:
            self.trelations = torch.tensor(self.relations).to(device)
        else:
            self.trelations = self.trelations.to(device)
        print(f'move projection object in {id(self)} to device {device}')
        self.query.to(device)


class MultipleSetQuery(FirstOrderSetQuery):
    def __init__(self, *queries: List[FirstOrderSetQuery]):
        self.sub_queries = queries
        
    def sort_sub(self):
        self.sub_queries = sorted(self.sub_queries, key=lambda q: q.formula)

    @property
    def dumps(self):
        self.sort_sub()
        dobject = {
            'o': self.__o__,
            'a': [
                json.loads(subq.dumps) for subq in self.sub_queries
            ]
        }
        return json.dumps(dobject)

    @property
    def formula(self):
        self.sort_sub()
        if len(self.sub_queries) > 2:
            symb = self.__o__.upper()
        else:
            symb = self.__o__
        return "({},{})".format(
            symb,
            ",".join(q.formula for q in self.sub_queries)
        )

    def additive_ground(self, dobject: Dobject):
        obj, sub_dobjects = dobject['o'], dobject['a']
        assert obj == self.__o__
        assert len(self.sub_queries) == len(sub_dobjects)
        for q, dobj in zip(self.sub_queries, sub_dobjects):
            q.additive_ground(dobj)

    def embedding_estimation(self,
                             estimator: AppFOQEstimator,
                             batch_indices=None,
                             **kwargs):
        return [q.embedding_estimation(estimator, batch_indices, **kwargs)
                for q in self.sub_queries]

    def lift(self):
        for query in self.sub_queries:
            query.lift()

    def check_ground(self):
        checked = set(q.check_ground() for q in self.sub_queries)
        assert len(checked) == 1
        return list(checked)[0]

    def to(self, device):
        for q in self.sub_queries:
            q.to(device)


class Intersection(MultipleSetQuery):
    __o__ = 'i'

    def __init__(self, *queries: List[FirstOrderSetQuery]):
        super().__init__(*queries)

    def embedding_estimation(self,
                             estimator: AppFOQEstimator,
                             batch_indices=None,
                             **kwargs):
        embed_list = super().embedding_estimation(estimator,
                                                  batch_indices,
                                                  **kwargs)
        return estimator.get_conjunction_embedding(embed_list, **kwargs)

    def deterministic_query(self, projs):
        return set.intersection(
            *(q.deterministic_query(projs) for q in self.sub_queries)
        )

    def backward_sample(self, projs, rprojs, requirement=None, cumulative: bool = False,
                        meaningful_difference: bool = False, **kwargs):
        sub_obj_list, pos_obj_list, neg_obj_list = [], [], []
        if not requirement:
            requirement = defaultdict(set)
            requirement['must include'] = {random.randrange(0, len(projs.keys()))}
        positive_subqueries, neg_subqueries = [], []
        for sub_query in self.sub_queries:
            if sub_query.__o__ == 'n':
                neg_subqueries.append(sub_query.query)
            else:
                positive_subqueries.append(sub_query)
        if meaningful_difference and len(positive_subqueries) > 0:
            positive_requirement = defaultdict(set)
            positive_requirement['must include'] = requirement['must include']
            positive_requirement['optional include'] = requirement['optional include']
            positive_choose_requirement = copy.deepcopy(requirement)
            choose_formula = random.randint(0, len(positive_subqueries) - 1)
            for i in range(len(positive_subqueries)):
                if i == choose_formula:
                    pos_objs = positive_subqueries[i].backward_sample(projs, rprojs, positive_choose_requirement,
                                                                      cumulative, meaningful_difference, **kwargs)
                else:
                    pos_objs = positive_subqueries[i].backward_sample(projs, rprojs, positive_requirement,
                                                                      cumulative, meaningful_difference, **kwargs)
                pos_obj_list.append(pos_objs)
            all_pos_objs = set.intersection(*pos_obj_list)
            negative_requirement = defaultdict(set)
            negative_requirement['must exclude'] = requirement['must include']
            negative_requirement['optional exclude'] = requirement['optional include']
            optional_exclude_set = all_pos_objs - requirement['must include'] - requirement['optional include']
            max_exclude_num = min(len(optional_exclude_set), len(neg_subqueries))
            negative_choose_formulas = random.sample(list(range(len(neg_subqueries))), max_exclude_num)
            optional_exclude_list = list(optional_exclude_set)
            exclude_element_list = random.sample(optional_exclude_list, max_exclude_num)
            exclude_ordinal = 0
            for i in range(len(neg_subqueries)):
                if i in negative_choose_formulas:
                    specific_negative_requirement = copy.deepcopy(negative_requirement)
                    specific_negative_requirement['optional include'] = {exclude_element_list[exclude_ordinal]}
                    exclude_ordinal += 1
                    neg_objs = neg_subqueries[i].backward_sample(
                        projs, rprojs, specific_negative_requirement, cumulative, meaningful_difference, **kwargs)
                else:
                    neg_objs = neg_subqueries[i].backward_sample(projs, rprojs, negative_requirement, cumulative,
                                                                 meaningful_difference, **kwargs)
                all_pos_objs = all_pos_objs - neg_objs
            return all_pos_objs
        else:
            new_requirement = copy.deepcopy(requirement)
            if requirement['must include']:
                for sub_query in self.sub_queries:
                    sub_objs = sub_query.backward_sample(projs, rprojs, new_requirement, cumulative,
                                                         meaningful_difference, **kwargs)
                    sub_obj_list.append(sub_objs)
            else:
                choose_formula = random.randint(0, len(self.sub_queries) - 1)
                for i in range(len(self.sub_queries)):
                    if i != choose_formula:
                        sub_objs = self.sub_queries[i].backward_sample(
                            projs, rprojs, requirement=None, cumulative=cumulative,
                            meaningful_difference=meaningful_difference, **kwargs)
                    else:
                        sub_objs = self.sub_queries[i].backward_sample(projs, rprojs, new_requirement, cumulative,
                                                                       meaningful_difference, **kwargs)
                    sub_obj_list.append(sub_objs)
            return set.intersection(*sub_obj_list)

    def random_query(self, projs, cumulative=False):
        sub_obj_list = []
        for query in self.sub_queries:
            sub_obj = query.random_query(projs, cumulative=cumulative)
            sub_obj_list.append(sub_obj)
        return set.intersection(*sub_obj_list)


class Union(MultipleSetQuery):
    __o__ = 'u'

    def __init__(self, *queries: List[FirstOrderSetQuery]):
        super().__init__(*queries)

    def embedding_estimation(self,
                             estimator: AppFOQEstimator,
                             batch_indices=None,
                             **kwargs):
        embed_list = super().embedding_estimation(estimator,
                                                  batch_indices,
                                                  **kwargs)
        return estimator.get_disjunction_embedding(embed_list, **kwargs)

    def deterministic_query(self, projs):
        return set.union(
            *(q.deterministic_query(projs) for q in self.sub_queries)
        )

    def backward_sample(self, projs, rprojs, requirement=None, cumulative=False,
                        meaningful_difference: bool = False, **kwargs):
        sub_obj_list = []
        if not requirement:
            requirement = defaultdict(set)
            requirement['must include'] = {random.randrange(0, len(projs.keys()))}
        normal_requirement = defaultdict(set)
        normal_requirement['must exclude'] = requirement['must exclude']
        normal_requirement['optional exclude'] = requirement['optional exclude']
        if requirement['must include'] or requirement['optional include']:
            choose_formula_num = random.randint(0, len(self.sub_queries) - 1)
            specific_requirement = copy.deepcopy(requirement)
            for i in range(len(self.sub_queries)):
                if i == choose_formula_num:
                    sub_objs = self.sub_queries[i].backward_sample(projs, rprojs, specific_requirement, cumulative,
                                                                   meaningful_difference, **kwargs)
                    sub_obj_list.append(sub_objs)
                else:
                    sub_objs = self.sub_queries[i].backward_sample(projs, rprojs, normal_requirement, cumulative,
                                                                   meaningful_difference, **kwargs)
                    sub_obj_list.append(sub_objs)
        else:
            for query in self.sub_queries:
                sub_objs = query.backward_sample(projs, rprojs, normal_requirement, cumulative,
                                                 meaningful_difference, **kwargs)
                sub_obj_list.append(sub_objs)
        return set.union(*sub_obj_list)

    def random_query(self, projs, cumulative=False):
        sub_obj_list = []
        for query in self.sub_queries:
            sub_objs = query.random_query(projs, cumulative=cumulative)
            sub_obj_list.append(sub_objs)
        return set.union(*sub_obj_list)


class Difference(FirstOrderSetQuery):
    __o__ = 'd'

    def __init__(self, lq: FirstOrderSetQuery, rq: FirstOrderSetQuery):
        self.lquery = lq
        self.rquery = rq

    @property
    def formula(self):
        return f"(d,{self.lquery.formula},{self.rquery.formula})"

    @property
    def dumps(self):
        dobject = {
            'o': self.__o__,
            'a': [json.loads(self.lquery.dumps), json.loads(self.rquery.dumps)]
        }
        return json.dumps(dobject)

    def additive_ground(self, dobject: Dobject):
        obj, (ldobj, rdobj) = dobject['o'], dobject['a']
        assert obj == self.__o__
        self.lquery.additive_ground(ldobj)
        self.rquery.additive_ground(rdobj)

    def embedding_estimation(self,
                             estimator: AppFOQEstimator,
                             batch_indices=None, **kwargs):
        lemb = self.lquery.embedding_estimation(estimator,
                                                batch_indices,
                                                **kwargs)
        remb = self.rquery.embedding_estimation(estimator,
                                                batch_indices,
                                                **kwargs)
        return estimator.get_difference_embedding(lemb, remb, **kwargs)

    def deterministic_query(self, projs):
        l_result = self.lquery.deterministic_query(projs)
        r_result = self.rquery.deterministic_query(projs)
        return l_result - r_result

    def backward_sample(self, projs, rprojs, requirement=None, cumulative=False,
                        meaningful_difference: bool = False, **kwargs):
        if not requirement:
            requirement = defaultdict(set)
            requirement['must include'] = {random.randrange(0, len(projs.keys()))}
        sub_obj_list, neg_obj_list = [], []
        lquery, rquery = self.sub_queries[0], self.sub_queries[1]
        negative_requirement = defaultdict(set)
        negative_requirement['must exclude'] = requirement['must include']
        if meaningful_difference:
            positive_choose_requirement = copy.deepcopy(requirement)
            pos_objs = lquery.backward_sample(projs, rprojs, positive_choose_requirement,
                                              cumulative, meaningful_difference, **kwargs)
            negative_requirement['optional exclude'] = requirement['optional include']
            optional_exclude_set = pos_objs - requirement['must include'] - requirement['optional include']
            exclude_element = random.sample(optional_exclude_set, 1)
            specific_negative_requirement = copy.deepcopy(negative_requirement)
            specific_negative_requirement['optional include'] = set(exclude_element)
            neg_objs = rquery.backward_sample(
                projs, rprojs, specific_negative_requirement, cumulative, meaningful_difference, **kwargs)
            pos_objs = pos_objs - neg_objs
            return pos_objs
        else:
            positive_requirement = copy.deepcopy(requirement)
            negative_requirement['must include'] = requirement['must exclude']
            if requirement['must include']:
                lobjs = lquery.backward_sample(projs, rprojs, positive_requirement,
                                               cumulative, meaningful_difference, **kwargs)
                robjs = rquery.backward_sample(projs, rprojs, negative_requirement,
                                               cumulative, meaningful_difference, **kwargs)
            else:
                choose_lr = random.randint(0, 1)
                if choose_lr:
                    lobjs = lquery.backward_sample(projs, rprojs, positive_requirement,
                                                   cumulative, meaningful_difference, **kwargs)
                    robjs = rquery.backward_sample(projs, rprojs, requirement=None, cumulative=cumulative,
                                                   meaningful_difference=meaningful_difference, **kwargs)
                else:
                    lobjs = lquery.backward_sample(projs, rprojs, requirement=None, cumulative=cumulative,
                                                   meaningful_difference=meaningful_difference, **kwargs)
                    robjs = rquery.backward_sample(projs, rprojs, negative_requirement, cumulative,
                                                   meaningful_difference, **kwargs)
            lobjs = lobjs - robjs
            return lobjs

    def random_query(self, projs, cumulative=False):
        lobjs = self.lquery.random_query(projs, cumulative)
        robjs = self.rquery.random_query(projs, cumulative)
        return lobjs - robjs

    def lift(self):
        self.lquery.lift()
        self.rquery.lift()

    def check_ground(self) -> int:
        n1 = self.lquery.check_ground()
        n2 = self.rquery.check_ground()
        assert n1 == n2
        return n1

    def to(self, device):
        self.lquery.to(device)
        self.rquery.to(device)


class Multiple_Difference(MultipleSetQuery):
    __o__ = 'D'

    def __init__(self, *queries: List[FirstOrderSetQuery]):
        super().__init__(*queries)
        
    def sort_sub(self):
        pass

    @property
    def formula(self):
        return "({},{})".format(
            self.__o__,
            ",".join(subq.formula for subq in self.sub_queries)
        )

    @property
    def dumps(self):
        dobject = {
            'o': self.__o__,
            'a': [
                json.loads(subq.dumps) for subq in self.sub_queries
            ]
        }
        return json.dumps(dobject)

    def embedding_estimation(self,
                             estimator: AppFOQEstimator,
                             batch_indices=None, **kwargs):
        embed_list = super().embedding_estimation(estimator,
                                                  batch_indices,
                                                  **kwargs)
        return estimator.get_multiple_difference_embedding(embed_list, **kwargs)

    def deterministic_query(self, projs):
        lquery, rqueries = self.sub_queries[0], self.sub_queries[1:]
        ans_excluded = set.union(*[sub_query.deterministic_query(projs) for sub_query in rqueries])
        ans_origin = lquery.deterministic_query(projs)
        return ans_origin - ans_excluded

    def backward_sample(self, projs, rprojs, requirement=None, cumulative=False,
                        meaningful_difference: bool = False, **kwargs):
        sub_obj_list, neg_obj_list = [], []
        lquery, rqueries = self.sub_queries[0], self.sub_queries[1:]
        if not requirement:
            requirement = defaultdict(set)
            requirement['must include'] = {random.randrange(0, len(projs.keys()))}
        positive_choose_requirement = copy.deepcopy(requirement)
        negative_requirement = defaultdict(set)
        negative_requirement['must exclude'] = requirement['must include']
        if meaningful_difference:
            negative_requirement['optional exclude'] = requirement['optional include']
            pos_objs = lquery.backward_sample(projs, rprojs, positive_choose_requirement,
                                              cumulative, meaningful_difference, **kwargs)

            optional_exclude_set = pos_objs - requirement['must include'] - requirement['optional include']
            max_exclude_num = min(len(optional_exclude_set), len(rqueries))
            negative_choose_formulas = random.sample(list(range(len(rqueries))), max_exclude_num)
            optional_exclude_list = list(optional_exclude_set)
            exclude_element_list = random.sample(optional_exclude_list, max_exclude_num)
            exclude_ordinal = 0
            for i in range(len(rqueries)):
                if i in negative_choose_formulas:
                    specific_negative_requirement = copy.deepcopy(negative_requirement)
                    specific_negative_requirement['optional include'] = {exclude_element_list[exclude_ordinal]}
                    exclude_ordinal += 1
                    neg_objs = rqueries[i].backward_sample(
                        projs, rprojs, specific_negative_requirement, cumulative, meaningful_difference, **kwargs)
                else:
                    neg_objs = rqueries[i].backward_sample(projs, rprojs, negative_requirement, cumulative,
                                                           meaningful_difference, **kwargs)
                pos_objs = pos_objs - neg_objs
            return pos_objs
        else:
            negative_requirement['must include'] = requirement['must exclude']
            if requirement['must include']:
                lobjs = lquery.backward_sample(projs, rprojs, positive_choose_requirement,
                                               cumulative, meaningful_difference, **kwargs)
                for rquery in rqueries:
                    robjs = rquery.backward_sample(projs, rprojs, negative_requirement,
                                                   cumulative, meaningful_difference, **kwargs)
                    lobjs = lobjs - robjs
            else:
                choose_lr = random.randint(0, 1)
                if choose_lr:
                    lobjs = lquery.backward_sample(projs, rprojs, positive_choose_requirement,
                                                   cumulative, meaningful_difference, **kwargs)
                    for rquery in rqueries:
                        robjs = rquery.backward_sample(projs, rprojs, requirement=None, cumulative=cumulative,
                                                       meaningful_difference=meaningful_difference, **kwargs)
                        lobjs = lobjs - robjs
                else:
                    choose_formula = random.randrange(0, len(rqueries))
                    lobjs = lquery.backward_sample(projs, rprojs, requirement=None, cumulative=cumulative,
                                                   meaningful_difference=meaningful_difference, **kwargs)
                    for i in range(len(rqueries)):
                        if i == choose_formula:
                            robjs = rqueries[i].backward_sample(projs, rprojs, negative_requirement, cumulative,
                                                                meaningful_difference, **kwargs)
                        else:
                            robjs = rqueries[i].backward_sample(projs, rprojs, requirement=None, cumulative=cumulative,
                                                                meaningful_difference=meaningful_difference, **kwargs)
                        lobjs = lobjs - robjs
            return lobjs

    def random_query(self, projs, cumulative=False):
        robj_list = []
        lquery, rqueries = self.sub_queries[0], self.sub_queries[1:]
        lobjs = lquery.random_query(projs, cumulative=cumulative)
        for query in rqueries:
            robjs = query.random_query(projs, cumulative=cumulative)
            robj_list.append(robjs)
        return lobjs - set.union(*robj_list)


ops_dict = {
    'e': Entity,
    'n': Negation,
    'p': Projection,
    'i': Intersection,
    'I': Intersection,
    'u': Union,
    'U': Union,
    'd': Difference,
    'D': Multiple_Difference
}


def parse_formula(fosq_formula: str) -> FirstOrderSetQuery:
    """ A new function to parse first-order set query string
    """
    cached_objects = {}
    cached_subranges = {}
    todo_ranges = []

    def identify_range(i, j):
        """ i, and j is the index of ( and ) respectively
        identify the information contained in the range
        return
            ops: operational string
            sub_range_list: a list of sub ranges
        """
        ops = fosq_formula[i + 1]
        level_stack = []
        sub_range_list = []
        for k in range(i + 1, j):
            if fosq_formula[k] == '(':
                level_stack.append(k)
            elif fosq_formula[k] == ')':
                begin = level_stack.pop(-1)
                if len(level_stack) == 0:
                    sub_range_list.append((begin, k))
        if ops == 'e':
            assert len(sub_range_list) == 0
        elif ops in 'pn':
            assert len(sub_range_list) == 1
        elif ops == 'd':
            assert len(sub_range_list) == 2
        elif ops in 'uiIUD':
            assert len(sub_range_list) > 1
        elif ops in '()':
            return identify_range(i + 1, j - 1)
        else:
            raise NotImplementedError(f"Ops {ops} is not defined")
        return ops, sub_range_list

    _b = 0
    _e = len(fosq_formula) - 1
    todo_ranges.append((_b, _e))
    while (_b, _e) not in cached_objects:
        i, j = todo_ranges[-1]

        if (i, j) in cached_subranges:
            ops, sub_range_list = cached_subranges[(i, j)]
        else:
            ops, sub_range_list = identify_range(i, j)
            cached_subranges[(i, j)] = (ops, sub_range_list)

        valid_sub_ranges = True
        for _i, _j in sub_range_list:
            if not (_i, _j) in cached_objects:
                todo_ranges.append((_i, _j))
                valid_sub_ranges = False

        if valid_sub_ranges is True:
            sub_objects = [cached_objects[r] for r in sub_range_list]
            obj = ops_dict[ops](*sub_objects)
            todo_ranges.pop(-1)
            cached_objects[(i, j)] = obj
    return cached_objects[_b, _e]


op_candidates_dict = {
    "p": "epiu",
    "n": "epiu",
    "i": {1: "epiu", 2: "epiun"},
    "u": {1: "epiu", 2: "epiu"}
}


def binary_formula_iterator(depth=5,
                            num_anchor_nodes=4,
                            op_candidates=None):
    # decide the ops, we didn't consider the negation as the top-level operator
    if op_candidates is None:
        op_candidates = "epiu"

    # when the depth is 1, we have only "e" to choose
    if depth == 1:
        op_candidates = "e"

    for op in op_candidates:
        if (op == 'e' and num_anchor_nodes == 1):
            yield "(p,(e))"
        elif op in 'np':
            arg_candidate_iterator = binary_formula_iterator(
                depth=depth - 1,
                num_anchor_nodes=num_anchor_nodes,
                op_candidates=op_candidates_dict[op])
            for f in arg_candidate_iterator:
                yield f"({op},{f})"
        elif op in 'iu':
            for arg1_num_anchor_nodes in range(1, num_anchor_nodes):
                arg2_num_anchor_nodes = num_anchor_nodes \
                                        - arg1_num_anchor_nodes
                arg1_candidate_iterator = binary_formula_iterator(
                    depth=depth,
                    num_anchor_nodes=arg1_num_anchor_nodes,
                    op_candidates=op_candidates_dict[op][1]
                )
                arg2_candidate_iterator = binary_formula_iterator(
                    depth=depth,
                    num_anchor_nodes=arg2_num_anchor_nodes,
                    op_candidates=op_candidates_dict[op][2]
                )
                for f1, f2 in product(arg1_candidate_iterator,
                                      arg2_candidate_iterator):
                    yield f"({op},{f1},{f2})"


def copy_query(q: FirstOrderSetQuery, deep=False) -> FirstOrderSetQuery:
    op = q.__o__
    if op == 'e':
        _q = Entity()
        _q.entities = q.entities
        return _q
    elif op == 'p':
        _q = Projection()
        _q.relations = q.relations
        if deep:
            _q.query = copy_query(q.query, deep)
        return _q
    elif op == 'n':
        _q = Negation()
        if deep:
            _q.query = copy_query(q.query, deep)
        return _q
    elif op in 'uiD':
        _q = ops_dict[op]()
        if deep:
            _q.sub_queries = [copy_query(sq, deep) for sq in q.sub_queries]
        return _q
    elif op == 'd':
        _q = Difference(lq=copy_query(q.lquery, deep), rq=copy_query(q.rquery, deep))
        return _q
    else:
        raise NotImplementedError


def projection_sink(fosq: FirstOrderSetQuery,
                    upper_projection_stack=[]) -> FirstOrderSetQuery:
    """Move the projections at the bottom of the tree, i.e.,
    we only allow p -> p/e
    """
    _upper_projection_stack = [copy_query(p)
                               for p in upper_projection_stack]
    if fosq.__o__ == 'p':
        _upper_projection_stack += [copy_query(fosq)]
        return projection_sink(fosq.query, _upper_projection_stack)
    elif fosq.__o__ == 'e':
        while len(_upper_projection_stack) > 0:
            p = _upper_projection_stack.pop(-1)
            p.query = fosq
            fosq = p
        return fosq
    elif fosq.__o__ == 'n':
        fosq.query = projection_sink(fosq.query, _upper_projection_stack)
        return fosq
    elif fosq.__o__ in 'iu':  # the inter section and union
        fosq.sub_queries = [projection_sink(q, _upper_projection_stack)
                            for q in fosq.sub_queries]
        return fosq


def negation_sink(fosq: FirstOrderSetQuery) -> FirstOrderSetQuery:
    """ Move the negation down of itersection and union. (negation sink)
        n -> i -> fosq should be converted to u -> n -> fosq
        n -> u -> fosq should be converted to i -> n -> fosq
    """
    if fosq.__o__ == 'e':
        return fosq
    elif fosq.__o__ == 'p':
        return fosq
    elif fosq.__o__ == 'n':
        sub_q = fosq.query
        # de Morgan rule 1
        if sub_q.__o__ == 'i':
            sub_sub_qs = sub_q.sub_queries
            _fosq = Union(
                *[Negation(q=negation_sink(q)) for q in sub_sub_qs]
            )
        elif sub_q.__o__ == 'u':
            sub_sub_qs = sub_q.sub_queries
            _fosq = Intersection(
                *[Negation(q=negation_sink(q)) for q in sub_sub_qs]
            )
        else:
            _fosq = fosq
        return _fosq

    elif fosq.__o__ in 'iu':
        fosq.sub_queries = [negation_sink(q) for q in fosq.sub_queries]
        return fosq
    else:
        raise NotImplementedError


def concate_n_chains(query: FirstOrderSetQuery) -> FirstOrderSetQuery:
    if query.__o__ == 'n':
        sub_query = query.query
        if sub_query.__o__ == 'n':
            query = sub_query.query
        query.query = concate_n_chains(query.query)
        return query
    elif query.__o__ in 'ui':
        query.sub_queries = [concate_n_chains(q) for q in query.sub_queries]
        return query
    elif query.__o__ == 'e':
        return query
    elif query.__o__ == 'p':
        query.query = concate_n_chains(query.query)
        return query
    else:
        raise NotImplementedError


def DeMorgan_replacement(query):
    """
    Input query system epiun
    Replace the u by n-i-n
    """
    if query.__o__ == 'u':
        sub_queries = [DeMorgan_replacement(q) for q in query.sub_queries]
        negated_sub_queries = [Negation(q) for q in sub_queries]
        inter = Intersection(*negated_sub_queries)
        out = Negation(inter)
        return out
    elif query.__o__ == 'i':
        sub_queries = [DeMorgan_replacement(q) for q in query.sub_queries]
        query.sub_queries = sub_queries
        return query
    elif query.__o__ == 'e':
        return query
    else:  # n and p case
        subq = query.query
        query.query = DeMorgan_replacement(subq)
        return query


def intersection_bubble(fosq: FirstOrderSetQuery) -> FirstOrderSetQuery:
    pass


def union_bubble(fosq: FirstOrderSetQuery) -> FirstOrderSetQuery:
    """ Move the union at the top of the tree
    For any i -> u pairs, we will make it as a u -> i pair
    If we use projection sink, de Morgan rule and union bubble, then we get dnf
    We handle the situation where (A or B) and (C), it should be (A and C) or (B and C)
    """
    if fosq.__o__ == 'e':
        return fosq
    elif fosq.__o__ == 'n':
        fosq.query = union_bubble(fosq.query)
        return fosq
    elif fosq.__o__ == 'p':
        sub_query = fosq.query
        if sub_query.__o__ == 'u':
            # the projection should be applid to those queries
            sub_queries = []
            for ssq in sub_query.sub_queries:
                p = copy_query(fosq)
                p.query = ssq
                sub_queries.append(p)
            return Union(*sub_queries)
        else:
            fosq.query = union_bubble(sub_query)
            return fosq
    elif fosq.__o__ == 'i':
        fosq.sub_queries = [union_bubble(q) for q in fosq.sub_queries]

        union_subq = None
        other_subq = []
        for q in fosq.sub_queries:
            if q.__o__ == 'u' and union_subq is None:
                union_subq = q
            else:
                other_subq.append(q)
        if union_subq is None:
            return fosq

        if len(other_subq) == 1:
            C = other_subq[0]
        else:
            C = Intersection(*other_subq)
        _fosq = Union(
            *[Intersection(q, copy_query(C, deep=True))
              for q in union_subq.sub_queries]
        )
        return union_bubble(_fosq)
    elif fosq.__o__ == 'u':
        fosq.sub_queries = [union_bubble(q) for q in fosq.sub_queries]
        return fosq
    else:
        raise NotImplementedError


def concate_iu_chains(fosq: FirstOrderSetQuery) -> FirstOrderSetQuery:
    if fosq.__o__ in 'pn':
        fosq.query = concate_iu_chains(fosq.query)
        return fosq
    if fosq.__o__ == 'e':
        return fosq
    if fosq.__o__ in 'iu':
        op = fosq.__o__
        same_root_queries = []
        other_queries = []
        for q in fosq.sub_queries:
            if q.__o__ == op:
                same_root_queries.append(q)
            else:
                other_queries.append(q)
        if len(same_root_queries) == 0:
            fosq.sub_queries = [concate_iu_chains(q) for q in fosq.sub_queries]
            return fosq
        sub_queries = other_queries
        for q in same_root_queries:
            sub_queries += q.sub_queries
        _fosq = ops_dict[op](*sub_queries)
        assert _fosq.formula != fosq.formula
        return concate_iu_chains(_fosq)
    if fosq.__o__ == 'd':
        fosq.lquery = concate_iu_chains(fosq.lquery)
        fosq.rquery = concate_iu_chains(fosq.rquery)
        return fosq
    if fosq.__o__ in 'DIU':
        fosq.sub_queries = [concate_iu_chains(q) for q in fosq.sub_queries]
        return fosq


def to_D(fosq):
    if fosq.__o__ == "i":
        negated = []
        not_negated = []
        for subq in fosq.sub_queries:
            if subq.__o__ == 'n':
                negated.append(to_D(subq))
            else:
                not_negated.append(to_D(subq))
        if len(negated) == 0:
            fosq.sub_queries = not_negated
            return fosq
        if len(not_negated) > 1:
            first_query = Intersection(*not_negated)
        else:
            first_query = not_negated[0]
        rest_query = [q.query for q in negated]
        multi_diff_query = [first_query] + rest_query
        fosq = Multiple_Difference(*multi_diff_query)
        return fosq
    elif fosq.__o__ == "u":
        sub_queries = [to_D(q) for q in fosq.sub_queries]
        fosq.sub_queries = sub_queries
        return fosq
    elif fosq.__o__ in 'pn':
        fosq.query = to_D(fosq.query)
        return fosq
    elif fosq.__o__ == 'e':
        return fosq
    else:
        raise NotImplementedError


<<<<<<< HEAD
def decompose_D(fosq):
    if fosq.__o__ == 'D':
        first, *rest = fosq.sub_queries
        while len(rest) > 1:
            first = Multiple_Difference(*[first, rest[0]])
            rest = rest[1:]
        fosq.sub_queries = [first, rest[0]]
        return fosq
    elif fosq.__o__ in 'iuIU':
        fosq.sub_queries = [decompose_D(q) for q in fosq.sub_queries]
        return fosq
    elif fosq.__o__ in 'pn':
        fosq.query = decompose_D(fosq.query)
        return fosq
    elif fosq.__o__ == 'e':
        return fosq


=======
>>>>>>> 8584eacc
def to_d(query):
    """
    Convert the i-n like difference into difference,
    all binary operators
    """
    if query.__o__ == "i":
        assert len(query.sub_queries) == 2
        q1, q2 = query.sub_queries
        q1, q2 = to_d(q1), to_d(q2)

        if q1.__o__ == 'n' and q2.__o__ != 'n':
            return Difference(lq=q2, rq=q1.query)
        elif q1.__o__ != 'n' and q2.__o__ == 'n':
            return Difference(lq=q1, rq=q2.query)
        else:
            query.sub_queries = [q1, q2]
            return query
    elif query.__o__ == "u":
        sub_queries = [to_d(q) for q in query.sub_queries]
        query.sub_queries = sub_queries
        return query
    elif query.__o__ in 'pn':
        query.query = to_d(query.query)
        return query
    elif query.__o__ == 'e':
        return query
    else:
        raise NotImplementedError


def transformation(query, trans_func):
    original_formula = query.formula
    query = trans_func(query)
    while query.formula != original_formula:
        original_formula = query.formula
        query = trans_func(query)
    return query


def count_query_depth(query):
    if query.__o__ == 'e':
        return 0
    elif query.__o__ in 'uiUID':
        return max(count_query_depth(q) for q in query.sub_queries)
    elif query.__o__ == 'p':
        return count_query_depth(query.query) + 1
    elif query.__o__ == 'n':
        return count_query_depth(query.query)
    elif query.__o__ == 'd':
        return max(count_query_depth(query.lquery), count_query_depth(query.rquery))
    else:
        raise NotImplementedError


def count_depth(formula):
    try:
        query = parse_formula(formula)
    except:
        print(formula)
    return count_query_depth(query)


def count_entities(formula):
    return Counter(formula)['e']


def count_projections(formula):
    return Counter(formula)['p']<|MERGE_RESOLUTION|>--- conflicted
+++ resolved
@@ -1304,7 +1304,6 @@
         raise NotImplementedError
 
 
-<<<<<<< HEAD
 def decompose_D(fosq):
     if fosq.__o__ == 'D':
         first, *rest = fosq.sub_queries
@@ -1323,8 +1322,6 @@
         return fosq
 
 
-=======
->>>>>>> 8584eacc
 def to_d(query):
     """
     Convert the i-n like difference into difference,
