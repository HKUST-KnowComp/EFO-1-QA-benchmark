--- conflicted
+++ resolved
@@ -68,11 +68,7 @@
 
 
 def compute_final_loss(positive_logit, negative_logit, subsampling_weight):
-<<<<<<< HEAD
-    positive_score = F.logsigmoid(positive_logit).squeeze(dim=1)
-=======
     positive_score = F.logsigmoid(positive_logit).squeeze(dim=1)   # note this is b*1 by beta
->>>>>>> 8b0bf8e8
     negative_score = F.logsigmoid(-negative_logit)
     negative_score = torch.mean(negative_score, dim=1)
     positive_loss = -(positive_score * subsampling_weight).sum()
