from abc import ABC, abstractclassmethod, abstractmethod
from typing import List

import torch
from torch import nn
import torch.nn.functional as F
import random

IntList = List[int]


class AppFOQEstimator(ABC, nn.Module):

<<<<<<< HEAD
    @abstractmethod
    def get_entity_embedding(self, entity_ids: IntList):
        pass

    @abstractmethod
    def get_projection_embedding(self, proj_ids: IntList, emb):
=======
    @abstractclassmethod
    def get_entity_embedding(self, entity_ids: torch.Tensor):
        pass

    @abstractclassmethod
    def get_projection_embedding(self, proj_ids: torch.Tensor, emb):
>>>>>>> 030cc09c
        pass

    @abstractmethod
    def get_conjunction_embedding(self, lemb: torch.Tensor, remb: torch.Tensor):
        pass

    @abstractmethod
    def get_disjunction_embedding(self, lemb: torch.Tensor, remb: torch.Tensor):
        pass

    @abstractmethod
    def get_difference_embedding(self, lemb: torch.Tensor, remb: torch.Tensor):
        pass

    @abstractmethod
    def criterion(self, pred_emb: torch.Tensor, answer_set: List[IntList], false_answer_set: List[IntList]) -> torch.Tensor:
        pass

class TransE_Tnorm(AppFOQEstimator):
    def __init__(self) -> None:
        super().__init__()
        self.entity_embeddings = nn.Embedding(num_embeddings=100,
                                              embedding_dim=3)
        self.relation_embeddings = nn.Embedding(num_embeddings=100,
                                                embedding_dim=3)
        self.loss_func = nn.MSELoss()

    def get_entity_embedding(self, entity_ids: torch.IntTensor):
        return self.entity_embeddings(entity_ids)

    def get_projection_embedding(self, proj_ids: torch.IntTensor, emb):
        assert emb.shape[0] == proj_ids.shape[0]
        return self.relation_embeddings(proj_ids) + emb

    def get_conjunction_embedding(self, lemb, remb):
        assert lemb.shape
        return torch.minimum(lemb, remb)

    def get_disjunction_embedding(self, lemb, remb):
        return torch.maximum(lemb, remb)

    def get_difference_embedding(self, lemb, remb):
        return torch.clamp(lemb - remb, 0)

    def criterion(self, pred_emb: torch.Tensor, answer_set: List[IntList]):
        batch_size = pred_emb.shape[0]
        loss = 0
        for b in range(batch_size):
            num_ans = len(answer_set[b])
            answer = torch.tensor(answer_set[b])
            a_emb = self.entity_embeddings(answer).reshape(-1, num_ans)
            p_emb = pred_emb[b].unsqueeze(-1)
            loss += self.loss_func(p_emb, a_emb)
        return loss


class Regularizer():
    def __init__(self, base_add, min_val, max_val):
        self.base_add = base_add
        self.min_val = min_val
        self.max_val = max_val

    def __call__(self, entity_embedding):
        return torch.clamp(entity_embedding + self.base_add, self.min_val, self.max_val)


class BetaProjection(nn.Module):
    def __init__(self, entity_dim, relation_dim, hidden_dim, projection_regularizer, num_layers):
        super(BetaProjection, self).__init__()
        self.entity_dim = entity_dim
        self.relation_dim = relation_dim
        self.hidden_dim = hidden_dim
        self.num_layers = num_layers
        self.layer1 = nn.Linear(
            self.entity_dim + self.relation_dim, self.hidden_dim)  # 1st layer
        self.layer0 = nn.Linear(
            self.hidden_dim, self.entity_dim)  # final layer
        for nl in range(2, num_layers + 1):
            setattr(self, "layer{}".format(nl), nn.Linear(
                self.hidden_dim, self.hidden_dim))
        for nl in range(num_layers + 1):
            nn.init.xavier_uniform_(getattr(self, "layer{}".format(nl)).weight)
        self.projection_regularizer = projection_regularizer

    def forward(self, e_embedding, r_embedding):
        x = torch.cat([e_embedding, r_embedding], dim=-1)
        for nl in range(1, self.num_layers + 1):
            x = F.relu(getattr(self, "layer{}".format(nl))(x))
        x = self.layer0(x)
        x = self.projection_regularizer(x)

        return x


class BetaIntersection(nn.Module):
    def __init__(self, dim):
        super(BetaIntersection, self).__init__()
        self.dim = dim
        self.layer1 = nn.Linear(2 * self.dim, 2 * self.dim)
        self.layer2 = nn.Linear(2 * self.dim, self.dim)
        nn.init.xavier_uniform_(self.layer1.weight)
        nn.init.xavier_uniform_(self.layer2.weight)

    def forward(self, alpha_embeddings, beta_embeddings):
        all_embeddings = torch.cat([alpha_embeddings, beta_embeddings], dim=-1)
        # (num_conj, batch_size, 2 * dim)
        layer1_act = F.relu(self.layer1(all_embeddings))
        # (num_conj, batch_size, dim)
        attention = F.softmax(self.layer2(layer1_act), dim=0)
        alpha_embedding = torch.sum(attention * alpha_embeddings, dim=0)
        beta_embedding = torch.sum(attention * beta_embeddings, dim=0)
        return alpha_embedding, beta_embedding


class BetaReasoning(AppFOQEstimator, nn.Module):
    def __init__(self, nentity, nrelation, hidden_dim, gamma, use_cuda, dim_list, num_layers):
        super().__init__()
        self.nentity = nentity
        self.nrelation = nrelation
        self.hidden_dim = hidden_dim
        self.use_cuda = use_cuda
        if use_cuda >= 0 and torch.cuda.is_available():
            self.device = torch.device('cuda:{}'.format(use_cuda))
        else:
            self.device = torch.device('cpu')
        self.gamma = gamma
        self.entity_dim, self.relation_dim = dim_list
        self.entity_embeddings = nn.Embedding(num_embeddings=nentity,
                                              embedding_dim=self.entity_dim*2)
        self.relation_embeddings = nn.Embedding(num_embeddings=nrelation,
                                                embedding_dim=self.relation_dim)
        self.entity_regularizer = Regularizer(0, 0.05, 1e9)
        self.projection_regularizer = Regularizer(0, 0.05, 1e9)
        self.intersection_net = BetaIntersection(self.entity_dim)
        self.projection_net = BetaProjection(self.entity_dim * 2,
                                             self.relation_dim,
                                             hidden_dim,
                                             self.projection_regularizer,
                                             num_layers)

    def get_entity_embedding(self, entity_ids: IntList):
        xe = torch.tensor(entity_ids)
        emb = self.entity_embeddings(xe)
        return self.entity_regularizer(emb)

    def get_projection_embedding(self, proj_ids: IntList, emb):
        assert emb.shape[0] == len(proj_ids)
        xp = torch.tensor(proj_ids)
        rel_emb = self.entity_regularizer(self.relation_embeddings(xp))
        pro_emb = self.projection_net(emb, rel_emb)
        return pro_emb

    def get_conjunction_embedding(self, lemb: torch.Tensor, remb: torch.Tensor):
        l_alpha, l_beta = torch.chunk(lemb, 2, dim=-1)  # b*dim
        r_alpha, r_beta = torch.chunk(remb, 2, dim=-1)
        all_alpha = torch.stack([l_alpha, r_alpha])  # 2*b*dim
        all_beta = torch.stack([l_alpha, r_beta])
        new_alpha, new_beta = self.intersection_net(all_alpha, all_beta)
        embedding = torch.cat([new_alpha, new_beta], dim=-1)
        return embedding

    def get_disjunction_embedding(self, lemb: torch.Tensor, remb: torch.Tensor):
        l_neg = 1./lemb
        r_neg = 1./remb
        neg_emb = self.get_conjunction_embedding(l_neg, r_neg)
        return 1./neg_emb

    def get_difference_embedding(self, lemb: torch.Tensor, remb: torch.Tensor):  # a-b = a and(-b)
        r_neg_emb = 1./remb
        return self.get_disjunction_embedding(lemb, r_neg_emb)

    def criterion(self, pred_emb: torch.Tensor, answer_set: List[IntList]) -> torch.Tensor:
        alpha_embedding, beta_embedding = torch.chunk(pred_emb, 2, dim=-1)
        query_dist = torch.distributions.beta.Beta(alpha_embedding, beta_embedding)
        chosen_answer = random.choice(answer_set)
        answer_embedding = self.get_entity_embedding(chosen_answer)   # TODO: negative_sampling
        answer_alpha, answer_beta = torch.chunk(answer_embedding, 2, dim=-1)
        answer_dist = torch.distributions.beta.Beta(answer_alpha, answer_beta)
        logit = self.gamma - torch.norm(torch.distributions.kl.kl_divergence(answer_dist, query_dist), p=1, dim=-1)
        return -F.logsigmoid(torch.sum(logit))<|MERGE_RESOLUTION|>--- conflicted
+++ resolved
@@ -11,21 +11,16 @@
 
 class AppFOQEstimator(ABC, nn.Module):
 
-<<<<<<< HEAD
     @abstractmethod
     def get_entity_embedding(self, entity_ids: IntList):
-        pass
-
-    @abstractmethod
-    def get_projection_embedding(self, proj_ids: IntList, emb):
-=======
     @abstractclassmethod
     def get_entity_embedding(self, entity_ids: torch.Tensor):
         pass
 
+    @abstractmethod
+    def get_projection_embedding(self, proj_ids: IntList, emb):
     @abstractclassmethod
     def get_projection_embedding(self, proj_ids: torch.Tensor, emb):
->>>>>>> 030cc09c
         pass
 
     @abstractmethod
