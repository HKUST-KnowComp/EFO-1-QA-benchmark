import collections
import copy
import hashlib
import json
import os
import pickle
import random
import time
from collections import defaultdict
from os.path import join
from shutil import rmtree

import numpy as np
import torch
import yaml
from data_helper import Task

dir_path = os.path.dirname(os.path.realpath(__file__))


def load_graph(input_edge_file,
               projection_origin=defaultdict(lambda: defaultdict(set)),
               reverse_origin=defaultdict(lambda: defaultdict(set))):

    projections = copy.deepcopy(projection_origin)
    reverse = copy.deepcopy(reverse_origin)
    with open(input_edge_file, 'r', errors='ignore') as infile:
        for line in infile.readlines():
            e1, r, e2 = line.strip().split('\t')
            e1 = int(e1)
            e2 = int(e2)
            r = int(r)
            projections[e1][r].add(e2)
            reverse[e2][r].add(e1)

    return projections, reverse


def read_indexing(data_path):
    ent2id = pickle.load(
        open(os.path.join(data_path, "ent2id.pkl"), 'rb'))
    rel2id = pickle.load(
        open(os.path.join(data_path, "rel2id.pkl"), 'rb'))
    id2ent = pickle.load(
        open(os.path.join(data_path, "id2ent.pkl"), 'rb'))
    id2rel = pickle.load(
        open(os.path.join(data_path, "id2rel.pkl"), 'rb'))
    return ent2id, rel2id, id2ent, id2rel


def list2tuple(l):
    return tuple(list2tuple(x) if type(x) == list else x for x in l)


def tuple2list(t):
    return list(tuple2list(x) if type(x) == tuple else x for x in t)


def flatten(l): return sum(map(flatten, l), []
                           ) if isinstance(l, tuple) else [l]


def parse_time():
    return time.strftime("%Y.%m.%d-%H:%M:%S", time.localtime())


def set_global_seed(seed):
    torch.manual_seed(seed)
    torch.cuda.manual_seed(seed)
    np.random.seed(seed)
    random.seed(seed)
    torch.backends.cudnn.deterministic = True


def eval_tuple(arg_return):
    """Evaluate a tuple string into a tuple."""
    if type(arg_return) == tuple:
        return arg_return
    if arg_return[0] not in ["(", "["]:
        arg_return = eval(arg_return)
    else:
        splitted = arg_return[1:-1].split(",")
        List = []
        for item in splitted:
            try:
                item = eval(item)
            except:
                pass
            if item == "":
                continue
            List.append(item)
        arg_return = tuple(List)
    return arg_return


def flatten_query(queries):
    all_queries = []
    for query_structure in queries:
        tmp_queries = list(queries[query_structure])
        all_queries.extend([(query, query_structure) for query in tmp_queries])
    return all_queries


class Writer:
    _log_path = join(dir_path, 'log')

    def __init__(self, case_name, config, log_path=None, postfix=True, tb_writer=None):
        if isinstance(config, dict):
            self.meta = config
        else:
            self.meta = vars(config)
        self.time = time.time()
        self.meta['time'] = self.time
        self.idstr = case_name
        self.column_name = {}
        if postfix:
            self.idstr += time.strftime("%y%m%d.%H:%M:%S", time.localtime()) + \
                          hashlib.sha1(str(self.meta).encode('UTF-8')).hexdigest()[:8]

        self.log_path = log_path if log_path else self._log_path
        if os.path.exists(self.case_dir):
            rmtree(self.case_dir)
        os.makedirs(self.case_dir, exist_ok=False)

        with open(self.metaf, 'wt') as f:
            json.dump(self.meta, f)

    def append_trace(self, trace_name, data):
        if trace_name not in self.column_name:
            self.column_name[trace_name] = list(data.keys())
            assert len(self.column_name[trace_name]) > 0
        if not os.path.exists(self.tracef(trace_name)):
            with open(self.tracef(trace_name), 'at') as f:
                f.write(','.join(self.column_name[trace_name]) + '\n')
        with open(self.tracef(trace_name), 'at') as f:
            f.write(','.join([str(data[c]) for c in self.column_name[trace_name]]) + '\n')

    def save_pickle(self, obj, name):
        with open(join(self.case_dir, name), 'wb') as f:
            pickle.dump(obj, f)

    def save_array(self, arr, name):
        np.save(join(self.case_dir, name), arr)

    def save_json(self, obj, name):
        if not name.endswith('json'):
            name += '.json'
        with open(join(self.case_dir, name), 'wt') as f:
            json.dump(obj, f)

    def save_model(self, model: torch.nn.Module, opt, step, warm_up_step, lr):
        print("saving model : ", step)
        device = model.device
        save_data = {'model_parameter': model.cpu().state_dict(), 'optimizer_parameter': opt.state_dict(),
                     'warm_up_steps': warm_up_step, 'learning_rate': lr}
        torch.save(save_data, self.modelf(step))
        model.to(device)

    def save_plot(self, fig, name):
        fig.savefig(join(self.case_dir, name))

    @property
    def case_dir(self):
        return join(self.log_path, self.idstr)

    @property
    def metaf(self):
        return join(self.case_dir, 'meta.json')

    def tracef(self, name):
        return join(self.case_dir, '{}.csv'.format(name))

    def modelf(self, e):
        return join(self.case_dir, '{}.ckpt'.format(e))


def read_from_yaml(filepath):
    with open(filepath, 'r') as fd:
        data = yaml.load(fd, Loader=yaml.FullLoader)
    return data


def save_model(model, optimizer, save_variable_list, args):
    '''
    Save the parameters of the model and the optimizer,
    as well as some other variables such as step and learning_rate
    '''

    argparse_dict = vars(args)
    with open(os.path.join(args.save_path, 'config.json'), 'w') as fjson:
        json.dump(argparse_dict, fjson)

    torch.save({
        **save_variable_list,
        'model_state_dict': model.state_dict(),
        'optimizer_state_dict': optimizer.state_dict()},
        os.path.join(args.save_path, 'checkpoint')
    )


<<<<<<< HEAD
=======
# def load_graph(input_edge_file,
#                all_entity_dict, all_relation_dict, projection_origin=None, reverse_projection_origin=None):
#     if projection_origin is None:
#         projection_origin = collections.defaultdict(lambda: collections.defaultdict(set))
#     if reverse_projection_origin is None:
#         projection_origin = collections.defaultdict(lambda: collections.defaultdict(set))
#     projections = copy.deepcopy(projection_origin)
#     reverse = copy.deepcopy(reverse_projection_origin)
#     with open(input_edge_file, 'r', errors='ignore') as infile:
#         for line in infile.readlines():
#             e1, r, e2 = line.strip().split('\t')
#             r_projection = '+' + r
#             r_reverse = '-' + r
#             if e1 in all_entity_dict and e2 in all_entity_dict and r_projection in all_relation_dict:
#                 e1, r_projection, r_reverse, e2 = all_entity_dict[e1], all_relation_dict[r_projection], \
#                                                   all_relation_dict[r_reverse], all_entity_dict[e2]
#                 projections[e1][r_projection].add(e2)
#                 projections[e2][r_reverse].add(e1)
#                 reverse[e2][r_projection].add(e1)
#                 reverse[e1][r_reverse].add(e2)
#             else:
#                 pass

#     return projections, reverse


>>>>>>> 4c78591c
def read_indexing(data_path):
    ent2id = pickle.load(open(os.path.join(data_path, "ent2id.pkl"), 'rb'))
    rel2id = pickle.load(open(os.path.join(data_path, "rel2id.pkl"), 'rb'))
    id2ent = pickle.load(open(os.path.join(data_path, "id2ent.pkl"), 'rb'))
    id2rel = pickle.load(open(os.path.join(data_path, "id2rel.pkl"), 'rb'))
    return ent2id, rel2id, id2ent, id2rel


def load_task_manager(data_folder, mode, task_names=[]):
    all_data = []
    tasks = []
    if task_names:
        for task_name in task_names:
            filename = os.path.join(data_folder, f'{mode}_{task_name}.csv')
            print(f'[data] load query from file {filename}')
            task = Task(filename, task_name)
            tasks.append(task)
    return tasks


def parse_ans_set(answer_set: str):
    ans_list = answer_set.strip().split(',')
    if len(ans_list) > 1:
        for i in range(len(ans_list)):
            if i == 0:
                ans_list[i] = int(ans_list[i][1:])
            elif i == len(ans_list) - 1:
                ans_list[i] = int(ans_list[i][:-1])
            else:
                ans_list[i] = int(ans_list[i])
    elif len(ans_list) == 1 and ans_list[0] != 'set()':
        ans_list[0] = int(ans_list[0][1:-1])
    else:
        assert ans_list[0] == 'set()'
        ans_list = []

    return ans_list


<<<<<<< HEAD
def load_rawdata_with_indexing(pickle_datapath, rawdata_path):
    entity_dict, relation_dict, id2ent, id2rel = read_indexing(pickle_datapath)
    proj_none = collections.defaultdict(lambda: collections.defaultdict(set))
    reverse_none = collections.defaultdict(lambda: collections.defaultdict(set))
    proj_train, reverse_train = load_data(os.path.join(rawdata_path, "train.txt"),
                                          entity_dict, relation_dict, proj_none, reverse_none)
    proj_valid, reverse_valid = load_data(os.path.join(rawdata_path, "valid.txt"),
                                          entity_dict, relation_dict, proj_train, reverse_train)
    proj_test, reverse_test = load_data(os.path.join(rawdata_path, "test.txt"),
                                        entity_dict, relation_dict, proj_valid, reverse_valid)
    return entity_dict, relation_dict, proj_train, reverse_train, proj_valid, reverse_valid, proj_test, reverse_test


def read_indexed_graph(input_edge_file, projection_origin=None, reverse_projection_origin=None):
    if projection_origin is None:
        projection_origin = collections.defaultdict(lambda: collections.defaultdict(set))
    if reverse_projection_origin is None:
        reverse_projection_origin = collections.defaultdict(lambda: collections.defaultdict(set))
    projections = copy.deepcopy(projection_origin)
    reverse = copy.deepcopy(reverse_projection_origin)
    with open(input_edge_file, 'r', errors='ignore') as infile:
        for line in infile.readlines():
            e1, r, e2 = line.strip().split('\t')
            projections[int(e1)][int(r)].add(int(e2))
            reverse[int(e2)][int(r)].add(int(e1))
    return projections, reverse


def load_indexed_graph(input_folder):
    with open('%s/stats.txt' % input_folder) as f:
        entrel = f.readlines()
        n_entity = int(entrel[0].split(' ')[-1])
        n_relation = int(entrel[1].split(' ')[-1])
    projs_train, rprojs_train = read_indexed_graph(os.path.join(input_folder, 'train.txt'))
    projs_valid, rprojs_valid = read_indexed_graph(os.path.join(input_folder, 'valid.txt'), projs_train, rprojs_train)
    projs_test, rprojs_test = read_indexed_graph(os.path.join(input_folder, 'test.txt'), projs_valid, rprojs_valid)
    return n_entity, n_relation, projs_train ,rprojs_train, projs_valid, rprojs_valid, projs_test, rprojs_test
=======
def load_data_with_indexing(data_path):
    entity_dict, relation_dict, id2ent, id2rel = read_indexing(data_path)
    proj_none = defaultdict(lambda: defaultdict(set))
    reverse_none = defaultdict(lambda: defaultdict(set))
    proj_train, reverse_train = load_graph(join(data_path, "train.txt"),
                                           proj_none,
                                           reverse_none)
    proj_valid, reverse_valid = load_graph(join(data_path, "valid.txt"),
                                           proj_train,
                                           reverse_train)
    proj_test, reverse_test = load_graph(join(data_path, "test.txt"),
                                         proj_valid,
                                         reverse_valid)
    return (entity_dict, relation_dict,
            proj_train, reverse_train,
            proj_valid, reverse_valid,
            proj_test, reverse_test)
>>>>>>> 4c78591c
<|MERGE_RESOLUTION|>--- conflicted
+++ resolved
@@ -198,8 +198,6 @@
     )
 
 
-<<<<<<< HEAD
-=======
 # def load_graph(input_edge_file,
 #                all_entity_dict, all_relation_dict, projection_origin=None, reverse_projection_origin=None):
 #     if projection_origin is None:
@@ -226,7 +224,6 @@
 #     return projections, reverse
 
 
->>>>>>> 4c78591c
 def read_indexing(data_path):
     ent2id = pickle.load(open(os.path.join(data_path, "ent2id.pkl"), 'rb'))
     rel2id = pickle.load(open(os.path.join(data_path, "rel2id.pkl"), 'rb'))
@@ -266,45 +263,6 @@
     return ans_list
 
 
-<<<<<<< HEAD
-def load_rawdata_with_indexing(pickle_datapath, rawdata_path):
-    entity_dict, relation_dict, id2ent, id2rel = read_indexing(pickle_datapath)
-    proj_none = collections.defaultdict(lambda: collections.defaultdict(set))
-    reverse_none = collections.defaultdict(lambda: collections.defaultdict(set))
-    proj_train, reverse_train = load_data(os.path.join(rawdata_path, "train.txt"),
-                                          entity_dict, relation_dict, proj_none, reverse_none)
-    proj_valid, reverse_valid = load_data(os.path.join(rawdata_path, "valid.txt"),
-                                          entity_dict, relation_dict, proj_train, reverse_train)
-    proj_test, reverse_test = load_data(os.path.join(rawdata_path, "test.txt"),
-                                        entity_dict, relation_dict, proj_valid, reverse_valid)
-    return entity_dict, relation_dict, proj_train, reverse_train, proj_valid, reverse_valid, proj_test, reverse_test
-
-
-def read_indexed_graph(input_edge_file, projection_origin=None, reverse_projection_origin=None):
-    if projection_origin is None:
-        projection_origin = collections.defaultdict(lambda: collections.defaultdict(set))
-    if reverse_projection_origin is None:
-        reverse_projection_origin = collections.defaultdict(lambda: collections.defaultdict(set))
-    projections = copy.deepcopy(projection_origin)
-    reverse = copy.deepcopy(reverse_projection_origin)
-    with open(input_edge_file, 'r', errors='ignore') as infile:
-        for line in infile.readlines():
-            e1, r, e2 = line.strip().split('\t')
-            projections[int(e1)][int(r)].add(int(e2))
-            reverse[int(e2)][int(r)].add(int(e1))
-    return projections, reverse
-
-
-def load_indexed_graph(input_folder):
-    with open('%s/stats.txt' % input_folder) as f:
-        entrel = f.readlines()
-        n_entity = int(entrel[0].split(' ')[-1])
-        n_relation = int(entrel[1].split(' ')[-1])
-    projs_train, rprojs_train = read_indexed_graph(os.path.join(input_folder, 'train.txt'))
-    projs_valid, rprojs_valid = read_indexed_graph(os.path.join(input_folder, 'valid.txt'), projs_train, rprojs_train)
-    projs_test, rprojs_test = read_indexed_graph(os.path.join(input_folder, 'test.txt'), projs_valid, rprojs_valid)
-    return n_entity, n_relation, projs_train ,rprojs_train, projs_valid, rprojs_valid, projs_test, rprojs_test
-=======
 def load_data_with_indexing(data_path):
     entity_dict, relation_dict, id2ent, id2rel = read_indexing(data_path)
     proj_none = defaultdict(lambda: defaultdict(set))
@@ -321,5 +279,4 @@
     return (entity_dict, relation_dict,
             proj_train, reverse_train,
             proj_valid, reverse_valid,
-            proj_test, reverse_test)
->>>>>>> 4c78591c
+            proj_test, reverse_test)