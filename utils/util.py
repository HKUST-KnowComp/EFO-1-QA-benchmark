import collections
import copy
import hashlib
import json
import os
import pickle
import random
import time
from collections import defaultdict
from os.path import join
from shutil import rmtree
import copy
import collections
import pandas as pd

import numpy as np
from pandas.core.frame import DataFrame
import torch
import yaml
<<<<<<< HEAD

from data_helper import Task
from fol.sampler import read_indexing, load_data
=======
from data_helper import Task
>>>>>>> 860a6b6a

dir_path = os.path.dirname(os.path.realpath(__file__))


def load_graph(input_edge_file,
               projection_origin=defaultdict(lambda: defaultdict(set)),
               reverse_origin=defaultdict(lambda: defaultdict(set))):

    projections = copy.deepcopy(projection_origin)
    reverse = copy.deepcopy(reverse_origin)
    with open(input_edge_file, 'r', errors='ignore') as infile:
        for line in infile.readlines():
            e1, r, e2 = line.strip().split('\t')
            e1 = int(e1)
            e2 = int(e2)
            r = int(r)
            projections[e1][r].add(e2)
            reverse[e2][r].add(e1)

    return projections, reverse


def read_indexing(data_path):
    ent2id = pickle.load(
        open(os.path.join(data_path, "ent2id.pkl"), 'rb'))
    rel2id = pickle.load(
        open(os.path.join(data_path, "rel2id.pkl"), 'rb'))
    id2ent = pickle.load(
        open(os.path.join(data_path, "id2ent.pkl"), 'rb'))
    id2rel = pickle.load(
        open(os.path.join(data_path, "id2rel.pkl"), 'rb'))
    return ent2id, rel2id, id2ent, id2rel


def list2tuple(l):
    return tuple(list2tuple(x) if type(x) == list else x for x in l)


def tuple2list(t):
    return list(tuple2list(x) if type(x) == tuple else x for x in t)


def flatten(l): return sum(map(flatten, l), []
                           ) if isinstance(l, tuple) else [l]


def parse_time():
    return time.strftime("%Y.%m.%d-%H:%M:%S", time.localtime())


def set_global_seed(seed):
    torch.manual_seed(seed)
    torch.cuda.manual_seed(seed)
    np.random.seed(seed)
    random.seed(seed)
    torch.backends.cudnn.deterministic = True


def eval_tuple(arg_return):
    """Evaluate a tuple string into a tuple."""
    if type(arg_return) == tuple:
        return arg_return
    if arg_return[0] not in ["(", "["]:
        arg_return = eval(arg_return)
    else:
        splitted = arg_return[1:-1].split(",")
        List = []
        for item in splitted:
            try:
                item = eval(item)
            except:
                pass
            if item == "":
                continue
            List.append(item)
        arg_return = tuple(List)
    return arg_return


def flatten_query(queries):
    all_queries = []
    for query_structure in queries:
        tmp_queries = list(queries[query_structure])
        all_queries.extend([(query, query_structure) for query in tmp_queries])
    return all_queries


class Writer:

    _log_path = join(dir_path, 'log')

    def __init__(self, case_name, config, log_path=None, postfix=True, tb_writer=None):
        if isinstance(config, dict):
            self.meta = config
        else:
            self.meta = vars(config)
        self.time = time.time()
        self.meta['time'] = self.time
        self.idstr = case_name
        self.column_name = {}
        if postfix:
            self.idstr += time.strftime("%y%m%d.%H:%M:%S", time.localtime()) + \
                    hashlib.sha1(str(self.meta).encode('UTF-8')).hexdigest()[:8]

        self.log_path = log_path if log_path else self._log_path
        if os.path.exists(self.case_dir):
            rmtree(self.case_dir)
        os.makedirs(self.case_dir, exist_ok=False)

        with open(self.metaf, 'wt') as f:
            json.dump(self.meta, f)

    def append_trace(self, trace_name, data):
        if trace_name not in self.column_name:
            self.column_name[trace_name] = list(data.keys())
            assert len(self.column_name[trace_name]) > 0
        if not os.path.exists(self.tracef(trace_name)):
            with open(self.tracef(trace_name), 'at') as f:
                f.write(','.join(self.column_name[trace_name]) + '\n')
        with open(self.tracef(trace_name), 'at') as f:
            f.write(','.join([str(data[c]) for c in self.column_name[trace_name]]) + '\n')

    def save_pickle(self, obj, name):
        with open(join(self.case_dir, name), 'wb') as f:
            pickle.dump(obj, f)

    def save_array(self, arr, name):
        np.save(join(self.case_dir, name), arr)

    def save_json(self, obj, name):
        if not name.endswith('json'):
            name += '.json'
        with open(join(self.case_dir, name), 'wt') as f:
            json.dump(obj, f)

    def save_model(self, model: torch.nn.Module, opt, step, warm_up_step, lr):
        print("saving model : ", step)
        device = model.device
        save_data = {'model_parameter': model.cpu().state_dict(), 'optimizer_parameter': opt.state_dict(),
                     'warm_up_steps': warm_up_step, 'learning_rate': lr}
        torch.save(save_data, self.modelf(step))
        model.to(device)

    def save_plot(self, fig, name):
        fig.savefig(join(self.case_dir, name))

    @property
    def case_dir(self):
        return join(self.log_path, self.idstr)

    @property
    def metaf(self):
        return join(self.case_dir, 'meta.json')

    def tracef(self, name):
        return join(self.case_dir, '{}.csv'.format(name))

    def modelf(self, e):
        return join(self.case_dir, '{}.ckpt'.format(e))


def read_from_yaml(filepath):
    with open(filepath, 'r') as fd:
        data = yaml.load(fd, Loader=yaml.FullLoader)
    return data

<<<<<<< HEAD
=======

>>>>>>> 860a6b6a
def save_model(model, optimizer, save_variable_list, args):
    '''
    Save the parameters of the model and the optimizer,
    as well as some other variables such as step and learning_rate
    '''

    argparse_dict = vars(args)
    with open(os.path.join(args.save_path, 'config.json'), 'w') as fjson:
        json.dump(argparse_dict, fjson)

    torch.save({
        **save_variable_list,
        'model_state_dict': model.state_dict(),
        'optimizer_state_dict': optimizer.state_dict()},
        os.path.join(args.save_path, 'checkpoint')
    )


<<<<<<< HEAD
def load_graph(input_edge_file,
               all_entity_dict, all_relation_dict, projection_origin=None, reverse_projection_origin=None):
    if projection_origin is None:
        projection_origin = collections.defaultdict(lambda: collections.defaultdict(set))
    if reverse_projection_origin is None:
        projection_origin = collections.defaultdict(lambda: collections.defaultdict(set))
    projections = copy.deepcopy(projection_origin)
    reverse = copy.deepcopy(reverse_projection_origin)
    with open(input_edge_file, 'r', errors='ignore') as infile:
        for line in infile.readlines():
            e1, r, e2 = line.strip().split('\t')
            r_projection = '+' + r
            r_reverse = '-' + r
            if e1 in all_entity_dict and e2 in all_entity_dict and r_projection in all_relation_dict:
                e1, r_projection, r_reverse, e2 = all_entity_dict[e1], all_relation_dict[r_projection], \
                                                  all_relation_dict[r_reverse], all_entity_dict[e2]
                projections[e1][r_projection].add(e2)
                projections[e2][r_reverse].add(e1)
                reverse[e2][r_projection].add(e1)
                reverse[e1][r_reverse].add(e2)
            else:
                pass

    return projections, reverse
=======
# def load_graph(input_edge_file,
#                all_entity_dict, all_relation_dict, projection_origin=None, reverse_projection_origin=None):
#     if projection_origin is None:
#         projection_origin = collections.defaultdict(lambda: collections.defaultdict(set))
#     if reverse_projection_origin is None:
#         projection_origin = collections.defaultdict(lambda: collections.defaultdict(set))
#     projections = copy.deepcopy(projection_origin)
#     reverse = copy.deepcopy(reverse_projection_origin)
#     with open(input_edge_file, 'r', errors='ignore') as infile:
#         for line in infile.readlines():
#             e1, r, e2 = line.strip().split('\t')
#             r_projection = '+' + r
#             r_reverse = '-' + r
#             if e1 in all_entity_dict and e2 in all_entity_dict and r_projection in all_relation_dict:
#                 e1, r_projection, r_reverse, e2 = all_entity_dict[e1], all_relation_dict[r_projection], \
#                                                   all_relation_dict[r_reverse], all_entity_dict[e2]
#                 projections[e1][r_projection].add(e2)
#                 projections[e2][r_reverse].add(e1)
#                 reverse[e2][r_projection].add(e1)
#                 reverse[e1][r_reverse].add(e2)
#             else:
#                 pass

#     return projections, reverse
>>>>>>> 860a6b6a


def read_indexing(data_path):
    ent2id = pickle.load(open(os.path.join(data_path, "ent2id.pkl"), 'rb'))
    rel2id = pickle.load(open(os.path.join(data_path, "rel2id.pkl"), 'rb'))
    id2ent = pickle.load(open(os.path.join(data_path, "id2ent.pkl"), 'rb'))
    id2rel = pickle.load(open(os.path.join(data_path, "id2rel.pkl"), 'rb'))
    return ent2id, rel2id, id2ent, id2rel


def load_task_manager(data_folder, mode, task_names=[]):
    all_data = []
    tasks = []
    if task_names:
        for task_name in task_names:
            filename = os.path.join(data_folder, f'{mode}_{task_name}.csv')
            print(f'[data] load query from file {filename}')
            task = Task(filename, task_name)
            tasks.append(task)
    return tasks


def parse_ans_set(answer_set: str):
    ans_list = answer_set.strip().split(',')
    if len(ans_list) > 1:
        for i in range(len(ans_list)):
            if i == 0:
                ans_list[i] = int(ans_list[i][1:])
            elif i == len(ans_list) - 1:
                ans_list[i] = int(ans_list[i][:-1])
            else:
                ans_list[i] = int(ans_list[i])
    elif len(ans_list) == 1 and ans_list[0] != 'set()':
        ans_list[0] = int(ans_list[0][1:-1])
    else:
        assert ans_list[0] == 'set()'
        ans_list = []

    return ans_list


<<<<<<< HEAD
def load_data_with_indexing(pickle_datapath, rawdata_path):
    entity_dict, relation_dict, id2ent, id2rel = read_indexing(pickle_datapath)
    proj_none = collections.defaultdict(lambda: collections.defaultdict(set))
    reverse_none = collections.defaultdict(lambda: collections.defaultdict(set))
    proj_train, reverse_train = load_data(os.path.join(rawdata_path, "train.txt"),
                                          entity_dict, relation_dict, proj_none, reverse_none)
    proj_valid, reverse_valid = load_data(os.path.join(rawdata_path, "valid.txt"),
                                          entity_dict, relation_dict, proj_train, reverse_train)
    proj_test, reverse_test = load_data(os.path.join(rawdata_path, "test.txt"),
                                        entity_dict, relation_dict, proj_valid, reverse_valid)
    return entity_dict, relation_dict, proj_train, reverse_train, proj_valid, reverse_valid, proj_test, reverse_test
=======
def load_data_with_indexing(data_path):
    entity_dict, relation_dict, id2ent, id2rel = read_indexing(data_path)
    proj_none = defaultdict(lambda: defaultdict(set))
    reverse_none = defaultdict(lambda: defaultdict(set))
    proj_train, reverse_train = load_graph(join(data_path, "train.txt"),
                                           proj_none,
                                           reverse_none)
    proj_valid, reverse_valid = load_graph(join(data_path, "valid.txt"),
                                           proj_train,
                                           reverse_train)
    proj_test, reverse_test = load_graph(join(data_path, "test.txt"),
                                         proj_valid,
                                         reverse_valid)
    return (entity_dict, relation_dict,
            proj_train, reverse_train,
            proj_valid, reverse_valid,
            proj_test, reverse_test)
>>>>>>> 860a6b6a
<|MERGE_RESOLUTION|>--- conflicted
+++ resolved
@@ -9,21 +9,11 @@
 from collections import defaultdict
 from os.path import join
 from shutil import rmtree
-import copy
-import collections
-import pandas as pd
 
 import numpy as np
-from pandas.core.frame import DataFrame
 import torch
 import yaml
-<<<<<<< HEAD
-
 from data_helper import Task
-from fol.sampler import read_indexing, load_data
-=======
-from data_helper import Task
->>>>>>> 860a6b6a
 
 dir_path = os.path.dirname(os.path.realpath(__file__))
 
@@ -190,10 +180,7 @@
         data = yaml.load(fd, Loader=yaml.FullLoader)
     return data
 
-<<<<<<< HEAD
-=======
-
->>>>>>> 860a6b6a
+
 def save_model(model, optimizer, save_variable_list, args):
     '''
     Save the parameters of the model and the optimizer,
@@ -212,32 +199,6 @@
     )
 
 
-<<<<<<< HEAD
-def load_graph(input_edge_file,
-               all_entity_dict, all_relation_dict, projection_origin=None, reverse_projection_origin=None):
-    if projection_origin is None:
-        projection_origin = collections.defaultdict(lambda: collections.defaultdict(set))
-    if reverse_projection_origin is None:
-        projection_origin = collections.defaultdict(lambda: collections.defaultdict(set))
-    projections = copy.deepcopy(projection_origin)
-    reverse = copy.deepcopy(reverse_projection_origin)
-    with open(input_edge_file, 'r', errors='ignore') as infile:
-        for line in infile.readlines():
-            e1, r, e2 = line.strip().split('\t')
-            r_projection = '+' + r
-            r_reverse = '-' + r
-            if e1 in all_entity_dict and e2 in all_entity_dict and r_projection in all_relation_dict:
-                e1, r_projection, r_reverse, e2 = all_entity_dict[e1], all_relation_dict[r_projection], \
-                                                  all_relation_dict[r_reverse], all_entity_dict[e2]
-                projections[e1][r_projection].add(e2)
-                projections[e2][r_reverse].add(e1)
-                reverse[e2][r_projection].add(e1)
-                reverse[e1][r_reverse].add(e2)
-            else:
-                pass
-
-    return projections, reverse
-=======
 # def load_graph(input_edge_file,
 #                all_entity_dict, all_relation_dict, projection_origin=None, reverse_projection_origin=None):
 #     if projection_origin is None:
@@ -262,7 +223,6 @@
 #                 pass
 
 #     return projections, reverse
->>>>>>> 860a6b6a
 
 
 def read_indexing(data_path):
@@ -304,19 +264,6 @@
     return ans_list
 
 
-<<<<<<< HEAD
-def load_data_with_indexing(pickle_datapath, rawdata_path):
-    entity_dict, relation_dict, id2ent, id2rel = read_indexing(pickle_datapath)
-    proj_none = collections.defaultdict(lambda: collections.defaultdict(set))
-    reverse_none = collections.defaultdict(lambda: collections.defaultdict(set))
-    proj_train, reverse_train = load_data(os.path.join(rawdata_path, "train.txt"),
-                                          entity_dict, relation_dict, proj_none, reverse_none)
-    proj_valid, reverse_valid = load_data(os.path.join(rawdata_path, "valid.txt"),
-                                          entity_dict, relation_dict, proj_train, reverse_train)
-    proj_test, reverse_test = load_data(os.path.join(rawdata_path, "test.txt"),
-                                        entity_dict, relation_dict, proj_valid, reverse_valid)
-    return entity_dict, relation_dict, proj_train, reverse_train, proj_valid, reverse_valid, proj_test, reverse_test
-=======
 def load_data_with_indexing(data_path):
     entity_dict, relation_dict, id2ent, id2rel = read_indexing(data_path)
     proj_none = defaultdict(lambda: defaultdict(set))
@@ -333,5 +280,4 @@
     return (entity_dict, relation_dict,
             proj_train, reverse_train,
             proj_valid, reverse_valid,
-            proj_test, reverse_test)
->>>>>>> 860a6b6a
+            proj_test, reverse_test)