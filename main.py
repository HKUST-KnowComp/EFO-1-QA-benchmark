--- conflicted
+++ resolved
@@ -9,15 +9,12 @@
 from torch.utils.data import DataLoader, Dataset
 from torch.utils.tensorboard import SummaryWriter
 
-<<<<<<< HEAD
-from fol import TransEEstimator, parse_foq_formula, BetaEstimator
+from fol import TransEEstimator, parse_foq_formula, BetaEstimator, BoxEstimator
 from utils.util import *
 from utils.dataloader import TestDataset,TrainDataset, SingledirectionalOneShotIterator
 from fol.base import beta_query
-=======
-from fol import TransEEstimator, parse_foq_formula, BetaEstimator, BoxEstimator
 
->>>>>>> 6d76cb8a
+
 
 parser = argparse.ArgumentParser()
 parser.add_argument("--cfg")
@@ -144,7 +141,6 @@
 
 
 if __name__ == "__main__":
-<<<<<<< HEAD
     yaml_path = 'config/default.yaml'
     configure = read_from_yaml(yaml_path)
     set_global_seed(configure['seed'])
@@ -187,27 +183,6 @@
 
 
 
-=======
-    mock_dataset = ("[7,8,9]([1,2,2]({1,1,3})&[3,3,4]({6,5,6}))", [[1, 2], [3], [4, 5, 6]])
-    X, Y = mock_dataset
-    foq_instance = parse_foq_formula(X)
-    print(foq_instance.ground_formula)
-    model = BetaEstimator(
-        nentity=10, nrelation=10, hidden_dim=200, gamma=40, use_cuda=0, dim_list=[100, 100], num_layers=2, negative_size=2)
-    '''model = BoxEstimator(nentity=10, nrelation=10,
-                         hidden_dim=200, gamma=20, use_cuda=0, entity_dim=100, box_mode=['none', 1])'''
-    opt = optim.SGD(model.parameters(), lr=1e-4)
-
-    with tqdm.trange(10000) as t:
-        for i in t:
-            opt.zero_grad()
-            pred = foq_instance.embedding_estimation(estimator=model, batch_indices=[i % 3, (i+1) % 3], device='cpu')
-            # pred = foq_instance.embedding_estimation(estimator=model)
-            loss = model.criterion(pred, [Y[i % 3], Y[(i+1) % 3]])
-            loss.backward()
-            opt.step()
-            t.set_postfix({'loss': loss.item()})
->>>>>>> 6d76cb8a
 
 
 
