--- conflicted
+++ resolved
@@ -219,7 +219,7 @@
                                      collate_fn=TestDataset.collate_fn)
     else:
         test_dataloader = None
-    
+
     exit()
 
     # get model
@@ -232,14 +232,10 @@
         model = BetaEstimator(**model_params)
     elif model_name == 'Box':
         model = BoxEstimator(**model_params)
-<<<<<<< HEAD
+    else:
+        assert False, 'Not valid mmodel name!'
+
     model.to(device)
-=======
-    else:
-        assert False, 'Not valid mmodel name!'
->>>>>>> de49955f
-
-    model = model.to(device)
     # optimizer = torch.optim.Adam(
     # filter(lambda p: p.requires_grad, model.parameters()),
     # lr=configure['train']['learning_rate']
