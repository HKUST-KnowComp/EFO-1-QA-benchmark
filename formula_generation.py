import os
import logging
from collections import defaultdict
import pandas as pd

from fol.foq_v2 import (concate_n_chains, copy_query,
                        negation_sink,
                        binary_formula_iterator,
                        concate_iu_chains,
                        parse_formula,
                        projection_sink, to_D,
                        union_bubble,
                        DeMorgan_replacement,
                        to_d,
                        transformation)


def convert_log_to_csv(logfile, outfile):
    already = False
    if os.path.exists(outfile):
        already = True
        already_df = pd.read_csv(outfile)
        formula_id_set = set(already_df.formula_id)
        original_set = set(already_df.original)
        outfile = outfile.replace(".csv", "_extend.csv")
    formula_id_set = set()
    original_set = ()

    data_dict = defaultdict(list)
    with open(logfile, 'rt') as f:
        for line in f.readlines():
            line = line.strip()
            *_, rtype, schema, data = line.split(":")
            row_data = dict()
            if rtype == 'record':
                for k, v in zip(schema.split('\t'), data.split('\t')):
                    row_data[k.strip()] = v.strip()
            
                if row_data['original'] in original_set:
                    continue
            
                if row_data['formula_id'] in formula_id_set:
                    num = int(row_data['formula_id'][-4:])
                    while True:
                        new_key = f"type{num+1:04d}"
                        if new_key not in formula_id_set:
                            row_data['formula_id'] = new_key
                            formula_id_set.add(new_key)
                            break
                        num += 1
                
                for k in row_data:
                    data_dict[k].append(row_data[k])

    df = pd.DataFrame(data_dict)
    df = df.drop_duplicates(subset=['original'])
    df.to_csv(outfile, index=False)
    if already:
        df = df.append(already_df, ignore_index=True)
        df.to_csv(outfile.replace("extend", "full"), index=False)
    for c in df.columns:
        logging.info(f"{len(df[c].unique())} {c} unique formulas found")
    # for i, row in df.iterrows():
        # if len(row) == len(set(row.tolist())):
            # print(row.tolist())


def convert_to_dnf(query):
    # query = transformation(query, projection_sink)
    def dnf_step(query):
        return union_bubble(concate_n_chains(negation_sink(query)))

    query = transformation(query, dnf_step)
    return query


def count_query_depth(query):
    if query.__o__ == 'e':
        return 0
    elif query.__o__ in 'uiUID':
        return max(count_query_depth(q) for q in query.sub_queries)
    elif query.__o__ == 'p':
        return count_query_depth(query.query) + 1
    elif query.__o__ == 'n':
        return count_query_depth(query.query)
    elif query.__o__ == 'd':
        return max(count_query_depth(query.lquery), count_query_depth(query.rquery))
    else:
        raise NotImplementedError


def normal_forms_generation(formula):
    result = {}
    query = parse_formula(formula)
    result['original_depth'] = count_query_depth(query)
    formula = query.formula
    # proj, rproj = load_graph()
    # query.backward_sample()
    result["original"] = query.formula
    query = DeMorgan_replacement(parse_formula(formula))
    DM_MultiI = concate_iu_chains(copy_query(query, True))
    result["DeMorgan"] = query.formula
    result["DeMorgan+MultiI"] = DM_MultiI.formula
    query_dnf = convert_to_dnf(parse_formula(formula))
    result["DNF"] = query_dnf.formula
    query = to_d(parse_formula(formula))
    result["diff"] = query.formula
    query = to_d(parse_formula(query_dnf.formula))
    result["DNF+diff"] = query.formula
    query_dnf_multiiu = concate_iu_chains(parse_formula(query_dnf.formula))
    result["DNF+MultiIU"] = query_dnf_multiiu.formula
    result["DNF+MultiIUd"] = concate_iu_chains(
                                parse_formula(result['DNF+diff']))
    query = to_D(parse_formula(query_dnf_multiiu.formula))
    result["DNF+MultiIUD"] = query.formula
    return result


if __name__ == "__main__":
    # formula = "(i,(i,(n,(p,(e))),(p,(i,(n,(p,(e))),(p,(e))))),(u,(p,(p,(e))),(p,(e))))"
    # r = normal_forms_generation(formula)
    # print(r)

<<<<<<< HEAD
    logging.basicConfig(filename='logs/formula_generation.log',
=======
    logging.basicConfig(filename='logs/formula_generation_test.log',
>>>>>>> 33c187f4
                        filemode='wt',
                        level=logging.INFO)
    total_count = 0
    reductions = defaultdict(set)

<<<<<<< HEAD
    for k in range(1, 4):
=======
    for k in range(1, 6):
>>>>>>> 33c187f4
        it = binary_formula_iterator(depth=3, num_anchor_nodes=k)
        for i, f in enumerate(it):
            res = normal_forms_generation(f)
            res['formula_id'] = f"type{total_count:04d}"
            res['num_anchor_nodes'] = k
            keys = list(res.keys())
            title_str = "\t".join(keys)
            formula_str = "\t".join(str(res[k]) for k in keys)
            total_count += 1
            logging.info(f"record:{title_str}:{formula_str}")
            for _k in keys:
                reductions[_k].add(res[_k])

        convert_log_to_csv('logs/formula_generation_test.log',
<<<<<<< HEAD
                           f'outputs/generated_formula_anchor_node={k}.csv')
=======
                           f'logs/test_generated_formula_anchor_node={k}.csv')
>>>>>>> 33c187f4

        for k, v in reductions.items():
            logging.info(f"statistics:{len(v)} {k} produced cumulatively")
    logging.info(f":statistics:{total_count} formulas are produced")
<|MERGE_RESOLUTION|>--- conflicted
+++ resolved
@@ -121,21 +121,13 @@
     # r = normal_forms_generation(formula)
     # print(r)
 
-<<<<<<< HEAD
     logging.basicConfig(filename='logs/formula_generation.log',
-=======
-    logging.basicConfig(filename='logs/formula_generation_test.log',
->>>>>>> 33c187f4
                         filemode='wt',
                         level=logging.INFO)
     total_count = 0
     reductions = defaultdict(set)
 
-<<<<<<< HEAD
     for k in range(1, 4):
-=======
-    for k in range(1, 6):
->>>>>>> 33c187f4
         it = binary_formula_iterator(depth=3, num_anchor_nodes=k)
         for i, f in enumerate(it):
             res = normal_forms_generation(f)
@@ -150,11 +142,7 @@
                 reductions[_k].add(res[_k])
 
         convert_log_to_csv('logs/formula_generation_test.log',
-<<<<<<< HEAD
                            f'outputs/generated_formula_anchor_node={k}.csv')
-=======
-                           f'logs/test_generated_formula_anchor_node={k}.csv')
->>>>>>> 33c187f4
 
         for k, v in reductions.items():
             logging.info(f"statistics:{len(v)} {k} produced cumulatively")
