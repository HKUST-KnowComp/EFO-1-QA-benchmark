--- conflicted
+++ resolved
@@ -9,19 +9,11 @@
   negative_sample_size: 128  # for each positive sample
   batch_size: 512
   learning_rate: 0.0001
-<<<<<<< HEAD
-  steps: 100000
-  log_every_steps: 1
-  warm_up_steps: 20000
-  evaluate_every_steps: 5
-  # save_every_steps: 1000
-=======
   steps: 450000
   log_every_steps: 100
   warm_up_steps: 225000
   evaluate_every_steps: 15000
   save_every_steps: 10000
->>>>>>> f97bcc60
   checkpoint_every: 10000
   meta_queries:
      - 1p
