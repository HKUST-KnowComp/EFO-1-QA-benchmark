from collections import defaultdict
import os.path as osp
import argparse
import os
import json
from shutil import rmtree
from multiprocessing import Pool

from tqdm import tqdm
import pandas as pd

from fol.foq_v2 import (DeMorgan_replacement, concate_iu_chains, parse_formula,
                        to_d, to_D, decompose_D, copy_query)
from formula_generation import convert_to_dnf
from utils.util import load_data_with_indexing

parser = argparse.ArgumentParser()
parser.add_argument("--benchmark_name", type=str, default="benchmark")
parser.add_argument("--input_formula_file", type=str, default="outputs/generated_formula_anchor_node=3.csv")
parser.add_argument("--sample_size", default=5, type=int)
parser.add_argument("--knowledge_graph", action="append")
parser.add_argument("--ncpus", type=int, default=1)
parser.add_argument("--num_samples", type=int, default=5000)


def normal_forms_transformation(query):
    result = {}
    # proj, rproj = load_graph()
    # query.backward_sample()
    result["original"] = query
    result["DeMorgan"] = DeMorgan_replacement(copy_query(result["original"], True))
    result['DeMorgan+MultiI'] = concate_iu_chains(copy_query(result["DeMorgan"], True))
    result["DNF"] = convert_to_dnf(copy_query(result["original"], True))
    result["diff"] = to_d(copy_query(result["original"], True))
    result["DNF+diff"] = to_d(copy_query(result["DNF"], True))
    result["DNF+MultiIU"] = concate_iu_chains(copy_query(result["DNF"], True))
    result['DNF+MultiIU'].sort_sub()
    result["DNF+MultiIUD"] = to_D(copy_query(result["DNF+MultiIU"], True))
    result["DNF+MultiIUd"] = decompose_D(copy_query(result["DNF+MultiIUD"], True))
    return result


def sample_by_row(row, easy_proj, easy_rproj, hard_proj):
    query_instance = parse_formula(row.original)
    easy_answers = query_instance.backward_sample(easy_proj, easy_rproj)
    full_answers = query_instance.deterministic_query(hard_proj)
    hard_answers = full_answers.difference(easy_answers)
    results = normal_forms_transformation(query_instance)
    for k in results:
        assert results[k].formula == row[k]
        _full_answer = results[k].deterministic_query(hard_proj)
        assert _full_answer == full_answers
        _easy_answer = results[k].deterministic_query(easy_proj)
        assert _easy_answer == easy_answers
    return list(easy_answers), list(hard_answers), results


def sample_by_row_final(row, easy_proj, hard_proj, hard_rproj):
    while True:
        query_instance = parse_formula(row.original)
        full_answers = query_instance.backward_sample(hard_proj, hard_rproj)
        easy_answers = query_instance.deterministic_query(easy_proj)
        hard_answers = full_answers.difference(easy_answers)
        results = normal_forms_transformation(query_instance)
        if 0 < len(hard_answers) <= 100:
            break
    # for key in results:
        # parse_formula(row[key]).additive_ground(json.loads(results[key].dumps))
    return list(easy_answers), list(hard_answers), results


if __name__ == "__main__":
    args = parser.parse_args()
    print(args)
    df = pd.read_csv(args.input_formula_file)
    beta_data_folders = {"FB15k-237": "data/FB15k-237-betae",
                         "FB15k": "data/FB15k-betae",
                         "NELL": "data/NELL-betae"}
    for kg in args.knowledge_graph:
        data_path = beta_data_folders[kg]
        ent2id, rel2id, \
            proj_train, reverse_train, \
            proj_valid, reverse_valid, \
            proj_test, reverse_test = load_data_with_indexing(data_path)

        kg_name = osp.basename(data_path).replace("-betae", "")
        out_folder = osp.join("data", args.benchmark_name, kg_name)
        os.makedirs(out_folder, exist_ok=True)

        for i, row in tqdm(df.iterrows(), total=len(df)):
            fid = row.formula_id
            data = defaultdict(list)
            
            if args.ncpus > 1:
                def sampler_func(i):
                    row_data = {}
                    easy_answers, hard_answers, results = sample_by_row_final(
                        row, proj_valid, proj_test, reverse_test)
                    row_data['easy_answers'] = easy_answers
                    row_data['hard_answers'] = hard_answers
                    for k in results:
                        row_data[k] = results[k].dumps
                    return row_data

                produced_size = 0
<<<<<<< HEAD
                sample_size = args.sample_size
=======
                sample_size = args.num_samples
>>>>>>> dbefb7eb
                generated = set()
                while produced_size < sample_size:
                    with Pool(args.ncpus) as p:
                        gets = p.map(sampler_func, list(range(sample_size - produced_size)))

                        for row_data in gets:
                            original = row_data['original']
                            if original in generated:
                                continue
                            else:
                                produced_size += 1
                                generated.add(original)

                            for k in row_data:
                                data[k].append(row_data[k])
            else:
                generated = set()
<<<<<<< HEAD
                for _ in tqdm(range(args.sample_size), leave=False, desc=row.original + fid):
=======
                for _ in tqdm(range(args.num_samples), leave=False, desc=row.original + fid):
>>>>>>> dbefb7eb
                    easy_answers, hard_answers, results = sample_by_row_final(
                        row, proj_valid, proj_test, reverse_test)
                    if results['original'] in generated:
                        continue
                    else:
                        generated.add(results['original'])
                    data['easy_answers'].append(easy_answers)
                    data['hard_answers'].append(hard_answers)
                    for k in results:
                        data[k].append(results[k].dumps)

            pd.DataFrame(data).to_csv(osp.join(out_folder, f"data-{fid}.csv"), index=False)
<|MERGE_RESOLUTION|>--- conflicted
+++ resolved
@@ -90,7 +90,7 @@
         for i, row in tqdm(df.iterrows(), total=len(df)):
             fid = row.formula_id
             data = defaultdict(list)
-            
+
             if args.ncpus > 1:
                 def sampler_func(i):
                     row_data = {}
@@ -103,11 +103,7 @@
                     return row_data
 
                 produced_size = 0
-<<<<<<< HEAD
-                sample_size = args.sample_size
-=======
                 sample_size = args.num_samples
->>>>>>> dbefb7eb
                 generated = set()
                 while produced_size < sample_size:
                     with Pool(args.ncpus) as p:
@@ -125,11 +121,7 @@
                                 data[k].append(row_data[k])
             else:
                 generated = set()
-<<<<<<< HEAD
-                for _ in tqdm(range(args.sample_size), leave=False, desc=row.original + fid):
-=======
                 for _ in tqdm(range(args.num_samples), leave=False, desc=row.original + fid):
->>>>>>> dbefb7eb
                     easy_answers, hard_answers, results = sample_by_row_final(
                         row, proj_valid, proj_test, reverse_test)
                     if results['original'] in generated:
@@ -141,4 +133,4 @@
                     for k in results:
                         data[k].append(results[k].dumps)
 
-            pd.DataFrame(data).to_csv(osp.join(out_folder, f"data-{fid}.csv"), index=False)
+            pd.DataFrame(data).to_csv(osp.join(out_folder, f"data-{fid}.csv"), index=False)