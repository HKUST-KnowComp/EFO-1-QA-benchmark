from collections import defaultdict
import os.path as osp
import argparse
import os
import json
from shutil import rmtree
from multiprocessing import Pool

from tqdm import tqdm
import pandas as pd

from fol.foq_v2 import (DeMorgan_replacement, concate_iu_chains, parse_formula,
                        to_d, to_D, decompose_D, copy_query)
from formula_generation import convert_to_dnf
from utils.util import load_data_with_indexing, set_global_seed

parser = argparse.ArgumentParser()
parser.add_argument("--benchmark_name", type=str, default="benchmark")
parser.add_argument("--input_formula_file", type=str, default="outputs/generated_formula_anchor_node=3.csv")
parser.add_argument("--sample_size", default=5, type=int)
parser.add_argument("--knowledge_graph", action="append")
parser.add_argument("--ncpus", type=int, default=1)
parser.add_argument("--num_samples", type=int, default=5000)


def normal_forms_transformation(query):
    result = {}
    # proj, rproj = load_graph()
    # query.backward_sample()
    result["original"] = query
    result["DeMorgan"] = DeMorgan_replacement(copy_query(result["original"], True))
    result['DeMorgan+MultiI'] = concate_iu_chains(copy_query(result["DeMorgan"], True))
    result["DNF"] = convert_to_dnf(copy_query(result["original"], True))
    result["diff"] = to_d(copy_query(result["original"], True))
    result["DNF+diff"] = to_d(copy_query(result["DNF"], True))
    result["DNF+MultiIU"] = concate_iu_chains(copy_query(result["DNF"], True))
    result['DNF+MultiIU'].sort_sub()
    result["DNF+MultiIUD"] = to_D(copy_query(result["DNF+MultiIU"], True))
    result["DNF+MultiIUd"] = decompose_D(copy_query(result["DNF+MultiIUD"], True))
    return result


def sample_by_row(row, easy_proj, easy_rproj, hard_proj):
    query_instance = parse_formula(row.original)
    easy_answers = query_instance.backward_sample(easy_proj, easy_rproj)
    full_answers = query_instance.deterministic_query(hard_proj)
    hard_answers = full_answers.difference(easy_answers)
    results = normal_forms_transformation(query_instance)
    for k in results:
        assert results[k].formula == row[k]
        _full_answer = results[k].deterministic_query(hard_proj)
        assert _full_answer == full_answers
        _easy_answer = results[k].deterministic_query(easy_proj)
        assert _easy_answer == easy_answers
    return list(easy_answers), list(hard_answers), results


def sample_by_row_final(row, easy_proj, hard_proj, hard_rproj):
    while True:
        query_instance = parse_formula(row.original)
        full_answers = query_instance.backward_sample(hard_proj, hard_rproj)
        easy_answers = query_instance.deterministic_query(easy_proj)
        hard_answers = full_answers.difference(easy_answers)
        results = normal_forms_transformation(query_instance)
        if 0 < len(hard_answers) <= 100:
            break
    # for key in results:
        # parse_formula(row[key]).additive_ground(json.loads(results[key].dumps))
    return list(easy_answers), list(hard_answers), results


if __name__ == "__main__":
<<<<<<< HEAD
    args = parser.parse_args()
    print(args)
    df = pd.read_csv(args.input_formula_file)
    beta_data_folders = {"FB15k-237": "data/FB15k-237-betae",
                         "FB15k": "data/FB15k-betae",
                         "NELL": "data/NELL-betae"}
    for kg in args.knowledge_graph:
        data_path = beta_data_folders[kg]
=======
    set_global_seed(0)
    df = pd.read_csv("logs/generated_formula_anchor_node=3.csv")
    beta_data_folders = ["data/FB15k-237-betae",
                         "data/FB15k-betae",
                         "data/NELL-betae"]
    for data_path in beta_data_folders:
>>>>>>> 412d0014
        ent2id, rel2id, \
            proj_train, reverse_train, \
            proj_valid, reverse_valid, \
            proj_test, reverse_test = load_data_with_indexing(data_path)

        kg_name = osp.basename(data_path).replace("-betae", "")
        out_folder = osp.join("data", args.benchmark_name, kg_name)
        os.makedirs(out_folder, exist_ok=True)

        for i, row in tqdm(df.iterrows(), total=len(df)):
            fid = row.formula_id
            data = defaultdict(list)

            if args.ncpus > 1:
                def sampler_func(i):
                    row_data = {}
                    easy_answers, hard_answers, results = sample_by_row_final(
                        row, proj_valid, proj_test, reverse_test)
                    row_data['easy_answers'] = easy_answers
                    row_data['hard_answers'] = hard_answers
                    for k in results:
                        row_data[k] = results[k].dumps
                    return row_data

                produced_size = 0
                sample_size = args.num_samples
                generated = set()
                while produced_size < sample_size:
                    with Pool(args.ncpus) as p:
                        gets = p.map(sampler_func, list(range(sample_size - produced_size)))

                        for row_data in gets:
                            original = row_data['original']
                            if original in generated:
                                continue
                            else:
                                produced_size += 1
                                generated.add(original)

                            for k in row_data:
                                data[k].append(row_data[k])
            else:
                generated = set()
                for _ in tqdm(range(args.num_samples), leave=False, desc=row.original + fid):
                    easy_answers, hard_answers, results = sample_by_row_final(
                        row, proj_valid, proj_test, reverse_test)
                    if results['original'] in generated:
                        continue
                    else:
                        generated.add(results['original'])
                    data['easy_answers'].append(easy_answers)
                    data['hard_answers'].append(hard_answers)
                    for k in results:
                        data[k].append(results[k].dumps)

            pd.DataFrame(data).to_csv(osp.join(out_folder, f"data-{fid}.csv"), index=False)<|MERGE_RESOLUTION|>--- conflicted
+++ resolved
@@ -1,8 +1,6 @@
 from collections import defaultdict
 import os.path as osp
-import argparse
 import os
-import json
 from shutil import rmtree
 from multiprocessing import Pool
 
@@ -10,17 +8,9 @@
 import pandas as pd
 
 from fol.foq_v2 import (DeMorgan_replacement, concate_iu_chains, parse_formula,
-                        to_d, to_D, decompose_D, copy_query)
+                        to_d, to_D, copy_query)
 from formula_generation import convert_to_dnf
 from utils.util import load_data_with_indexing, set_global_seed
-
-parser = argparse.ArgumentParser()
-parser.add_argument("--benchmark_name", type=str, default="benchmark")
-parser.add_argument("--input_formula_file", type=str, default="outputs/generated_formula_anchor_node=3.csv")
-parser.add_argument("--sample_size", default=5, type=int)
-parser.add_argument("--knowledge_graph", action="append")
-parser.add_argument("--ncpus", type=int, default=1)
-parser.add_argument("--num_samples", type=int, default=5000)
 
 
 def normal_forms_transformation(query):
@@ -29,14 +19,12 @@
     # query.backward_sample()
     result["original"] = query
     result["DeMorgan"] = DeMorgan_replacement(copy_query(result["original"], True))
-    result['DeMorgan+MultiI'] = concate_iu_chains(copy_query(result["DeMorgan"], True))
     result["DNF"] = convert_to_dnf(copy_query(result["original"], True))
     result["diff"] = to_d(copy_query(result["original"], True))
     result["DNF+diff"] = to_d(copy_query(result["DNF"], True))
     result["DNF+MultiIU"] = concate_iu_chains(copy_query(result["DNF"], True))
-    result['DNF+MultiIU'].sort_sub()
+    result["DNF+MultiIUd"] = concate_iu_chains(copy_query(result["DNF+diff"], True))
     result["DNF+MultiIUD"] = to_D(copy_query(result["DNF+MultiIU"], True))
-    result["DNF+MultiIUd"] = decompose_D(copy_query(result["DNF+MultiIUD"], True))
     return result
 
 
@@ -64,82 +52,68 @@
         results = normal_forms_transformation(query_instance)
         if 0 < len(hard_answers) <= 100:
             break
-    # for key in results:
-        # parse_formula(row[key]).additive_ground(json.loads(results[key].dumps))
     return list(easy_answers), list(hard_answers), results
 
 
 if __name__ == "__main__":
-<<<<<<< HEAD
-    args = parser.parse_args()
-    print(args)
-    df = pd.read_csv(args.input_formula_file)
-    beta_data_folders = {"FB15k-237": "data/FB15k-237-betae",
-                         "FB15k": "data/FB15k-betae",
-                         "NELL": "data/NELL-betae"}
-    for kg in args.knowledge_graph:
-        data_path = beta_data_folders[kg]
-=======
     set_global_seed(0)
     df = pd.read_csv("logs/generated_formula_anchor_node=3.csv")
     beta_data_folders = ["data/FB15k-237-betae",
                          "data/FB15k-betae",
                          "data/NELL-betae"]
     for data_path in beta_data_folders:
->>>>>>> 412d0014
         ent2id, rel2id, \
             proj_train, reverse_train, \
             proj_valid, reverse_valid, \
             proj_test, reverse_test = load_data_with_indexing(data_path)
 
         kg_name = osp.basename(data_path).replace("-betae", "")
-        out_folder = osp.join("data", args.benchmark_name, kg_name)
+        out_folder = osp.join("data", "benchmark", kg_name)
+        if osp.exists(out_folder): rmtree(out_folder)
         os.makedirs(out_folder, exist_ok=True)
 
         for i, row in tqdm(df.iterrows(), total=len(df)):
             fid = row.formula_id
             data = defaultdict(list)
+            def sampler_func(i):
+                row_data = {}
+                easy_answers, hard_answers, results = sample_by_row_final(
+                    row, proj_valid, proj_test, reverse_test)
+                row_data['easy_answers'] = easy_answers
+                row_data['hard_answers'] = hard_answers
+                for k in results:
+                    row_data[k] = results[k].dumps
+                return row_data
+ 
+            produced_size = 0
+            sample_size = 5000
+            generated = set()
+            while produced_size < sample_size:
+                with Pool(12) as p:
+                    gets = p.map(sampler_func, list(range(sample_size - produced_size)))
 
-            if args.ncpus > 1:
-                def sampler_func(i):
-                    row_data = {}
-                    easy_answers, hard_answers, results = sample_by_row_final(
-                        row, proj_valid, proj_test, reverse_test)
-                    row_data['easy_answers'] = easy_answers
-                    row_data['hard_answers'] = hard_answers
-                    for k in results:
-                        row_data[k] = results[k].dumps
-                    return row_data
+                    for row_data in gets:
+                        original = row_data['original']
+                        if original in generated:
+                            continue
+                        else:
+                            produced_size += 1
+                            generated.add(original)
 
-                produced_size = 0
-                sample_size = args.num_samples
-                generated = set()
-                while produced_size < sample_size:
-                    with Pool(args.ncpus) as p:
-                        gets = p.map(sampler_func, list(range(sample_size - produced_size)))
+                        for k in row_data:
+                            data[k].append(row_data[k])
+                         
 
-                        for row_data in gets:
-                            original = row_data['original']
-                            if original in generated:
-                                continue
-                            else:
-                                produced_size += 1
-                                generated.add(original)
+            pd.DataFrame(data).to_csv(osp.join(out_folder, f"data-{fid}.csv"), index=False)
+#           for i in tqdm(range(10000), leave=False, desc=row.original + fid):
+#               query_id = f"{fid}-sample{i:04d}"
+#               data['query_id'].append(query_id)
+#               easy_answers, hard_answers, results = sample_by_row_final(
+#                   row, proj_train, reverse_train, proj_test)
+#               data['easy_answers'].append(easy_answers)
+#               data['hard_answers'].append(hard_answers)
+#               for k in results:
+#                   data[k].append(results[k].dumps)
 
-                            for k in row_data:
-                                data[k].append(row_data[k])
-            else:
-                generated = set()
-                for _ in tqdm(range(args.num_samples), leave=False, desc=row.original + fid):
-                    easy_answers, hard_answers, results = sample_by_row_final(
-                        row, proj_valid, proj_test, reverse_test)
-                    if results['original'] in generated:
-                        continue
-                    else:
-                        generated.add(results['original'])
-                    data['easy_answers'].append(easy_answers)
-                    data['hard_answers'].append(hard_answers)
-                    for k in results:
-                        data[k].append(results[k].dumps)
-
-            pd.DataFrame(data).to_csv(osp.join(out_folder, f"data-{fid}.csv"), index=False)+                
+        
