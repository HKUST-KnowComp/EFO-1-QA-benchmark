--- conflicted
+++ resolved
@@ -32,11 +32,8 @@
     result["diff"] = to_d(copy_query(result["original"], True))
     result["DNF+diff"] = to_d(copy_query(result["DNF"], True))
     result["DNF+MultiIU"] = concate_iu_chains(copy_query(result["DNF"], True))
-<<<<<<< HEAD
     result['DNF+MultiIU'].sort_sub()
-=======
     result["DNF+MultiIUd"] = concate_iu_chains(copy_query(result["DNF+diff"], True))
->>>>>>> 62d64397
     result["DNF+MultiIUD"] = to_D(copy_query(result["DNF+MultiIU"], True))
     return result
 
